--- conflicted
+++ resolved
@@ -31,11 +31,7 @@
 
 ### AST 说明
 Pisanix 中的 SQL 解析不会为所有表达式都生成 AST，只会为 Pisanix 感兴趣的部分生成 AST。
-<<<<<<< HEAD
-详细信息请参考[ GITHUB ]('git@github.com:database-mesh/pisanix.git')。
-=======
 详细信息请参考[ GITHUB ](https://github.com/database-mesh/pisanix)。
->>>>>>> e9fd56f4
 
 ### 测试
 由于 SQL 语句的复杂多样性，很难有有一个完整的测试集能覆盖所有可能的 SQL 语句。
