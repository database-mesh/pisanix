# Copyright 2022 SphereEx Authors
# 
# Licensed under the Apache License, Version 2.0 (the "License");
# you may not use this file except in compliance with the License.
# You may obtain a copy of the License at
# 
#     http://www.apache.org/licenses/LICENSE-2.0
# 
# Unless required by applicable law or agreed to in writing, software
# distributed under the License is distributed on an "AS IS" BASIS,
# WITHOUT WARRANTIES OR CONDITIONS OF ANY KIND, either express or implied.
# See the License for the specific language governing permissions and
# limitations under the License.

FROM rust:1.60.0-slim-buster as builder
<<<<<<< HEAD
ARG GIT_BRANCH
ARG GIT_COMMIT
ARG GIT_TAG
COPY pisa-proxy/hack/config ~/.cargo/config
=======
>>>>>>> 5a803f6c
RUN apt-get update && apt-get  -y  install gcc openssl libssl-dev pkg-config
WORKDIR /workspace
COPY pisa-proxy /workspace
RUN cargo build --release


FROM pisanixio/alpine-glibc
COPY --from=builder /workspace/target/release/proxy /pisanix/
WORKDIR /pisanix
ENTRYPOINT ["./proxy"]<|MERGE_RESOLUTION|>--- conflicted
+++ resolved
@@ -13,13 +13,10 @@
 # limitations under the License.
 
 FROM rust:1.60.0-slim-buster as builder
-<<<<<<< HEAD
 ARG GIT_BRANCH
 ARG GIT_COMMIT
 ARG GIT_TAG
 COPY pisa-proxy/hack/config ~/.cargo/config
-=======
->>>>>>> 5a803f6c
 RUN apt-get update && apt-get  -y  install gcc openssl libssl-dev pkg-config
 WORKDIR /workspace
 COPY pisa-proxy /workspace
