--- conflicted
+++ resolved
@@ -19,15 +19,6 @@
 
 use super::auth::ServerHandshakeCodec;
 use crate::{err::ProtocolError, mysql_const::*, server::err::MySQLError, util::get_length};
-<<<<<<< HEAD
-
-pub trait CommonPacket {
-    fn make_packet_header(&mut self, length: usize, data: &mut [u8], offset: usize);
-    fn reset_seq(&mut self);
-    fn get_session(&mut self) -> &mut ServerHandshakeCodec;
-}
-=======
->>>>>>> d13744ab
 
 /// The `CommonPacket` trait contains generic methods for handling the mysql protocol
 pub trait CommonPacket {
