// Copyright 2022 SphereEx Authors
//
// Licensed under the Apache License, Version 2.0 (the "License");
// you may not use this file except in compliance with the License.
// You may obtain a copy of the License at
//
//     http://www.apache.org/licenses/LICENSE-2.0
//
// Unless required by applicable law or agreed to in writing, software
// distributed under the License is distributed on an "AS IS" BASIS,
// WITHOUT WARRANTIES OR CONDITIONS OF ANY KIND, either express or implied.
// See the License for the specific language governing permissions and
// limitations under the License.

pub mod charset;
pub mod client;
mod column;
pub mod err;
pub mod mysql_const;
pub mod row;
pub mod server;
pub mod util;
<<<<<<< HEAD
pub mod value;
=======
mod value;
mod macros;
>>>>>>> f25c56af

#[macro_use]
extern crate lazy_static;<|MERGE_RESOLUTION|>--- conflicted
+++ resolved
@@ -20,12 +20,8 @@
 pub mod row;
 pub mod server;
 pub mod util;
-<<<<<<< HEAD
-pub mod value;
-=======
 mod value;
 mod macros;
->>>>>>> f25c56af
 
 #[macro_use]
 extern crate lazy_static;