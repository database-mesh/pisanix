// Copyright 2022 SphereEx Authors
//
// Licensed under the Apache License, Version 2.0 (the "License");
// you may not use this file except in compliance with the License.
// You may obtain a copy of the License at
//
//     http://www.apache.org/licenses/LICENSE-2.0
//
// Unless required by applicable law or agreed to in writing, software
// distributed under the License is distributed on an "AS IS" BASIS,
// WITHOUT WARRANTIES OR CONDITIONS OF ANY KIND, either express or implied.
// See the License for the specific language governing permissions and
// limitations under the License.

use loadbalance::balance::AlgorithmName;
use serde::{Deserialize, Serialize};

#[derive(Debug, Serialize, Deserialize, Clone, Default)]
pub struct ReadWriteSplitting {
    #[serde(rename = "static")]
<<<<<<< HEAD
    pub model: Option<ReadWriteSplittingStatic>,
=======
    pub undynamic: ReadWriteSplittingStatic,
>>>>>>> 1be4e75a
}

#[derive(Debug, Serialize, Deserialize, Clone, Default)]
pub struct ReadWriteSplittingStatic {
    pub default_target: TargetRole,
    #[serde(rename = "rule")]
    pub rules: Vec<ReadWriteSplittingRule>,
}

#[derive(Debug, Serialize, Deserialize, Clone)]
#[serde(untagged)]
pub enum ReadWriteSplittingRule {
    Regex(RegexRule),
}

#[derive(Debug, Serialize, Deserialize, Clone)]
pub struct RegexRule {
    pub name: String,
    #[serde(rename = "type")]
    pub rule_type: String,
    pub regex: Vec<String>,
    pub target: TargetRole,
    pub algorithm_name: AlgorithmName,
}

#[derive(Debug, Serialize, Deserialize, Clone, PartialEq)]
#[serde(rename_all = "lowercase")]
pub enum TargetRole {
    Read,
    ReadWrite,
}

impl Default for TargetRole {
<<<<<<< HEAD
    fn default() -> Self {
        Self::ReadWrite
    }
=======
   fn default() -> Self {
    TargetRole::ReadWrite
   } 
>>>>>>> 1be4e75a
}<|MERGE_RESOLUTION|>--- conflicted
+++ resolved
@@ -18,11 +18,7 @@
 #[derive(Debug, Serialize, Deserialize, Clone, Default)]
 pub struct ReadWriteSplitting {
     #[serde(rename = "static")]
-<<<<<<< HEAD
-    pub model: Option<ReadWriteSplittingStatic>,
-=======
     pub undynamic: ReadWriteSplittingStatic,
->>>>>>> 1be4e75a
 }
 
 #[derive(Debug, Serialize, Deserialize, Clone, Default)]
@@ -56,13 +52,7 @@
 }
 
 impl Default for TargetRole {
-<<<<<<< HEAD
     fn default() -> Self {
         Self::ReadWrite
     }
-=======
-   fn default() -> Self {
-    TargetRole::ReadWrite
-   } 
->>>>>>> 1be4e75a
 }