--- conflicted
+++ resolved
@@ -1030,7 +1030,6 @@
     }
 
     #[test]
-<<<<<<< HEAD
     fn test_table_sharding_strategy_avg() {
         let config = get_table_sharding_config();
         let parser = Parser::new();
@@ -1084,7 +1083,8 @@
 
         let res = sr.rewrite(input).unwrap();
         assert_eq!(res[0].target_sql, "SELECT * from db.tshard_00000 where znl > (SELECT COUNT(znl) AS ZNL_AVG_DERIVED_COUNT_00000, SUM(znl) AS ZNL_AVG_DERIVED_SUM_00000 from db.tshard_00000)")
-=======
+    }
+
     fn test_table_sharding_strategy_update_delete() {
         let config = get_table_sharding_config();
         let raw_sql = "UPDATE db.tshard set a=1 where idx = 2";
@@ -1116,6 +1116,5 @@
                 "DELETE FROM db.tshard_00001 where idx = 1"
             ],
         );
->>>>>>> c8af009b
     }
 }