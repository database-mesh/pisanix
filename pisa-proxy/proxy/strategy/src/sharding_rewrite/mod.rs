// Copyright 2022 SphereEx Authors
//
// Licensed under the Apache License, Version 2.0 (the "License");
// you may not use this file except in compliance with the License.
// You may obtain a copy of the License at
//
//     http://www.apache.org/licenses/LICENSE-2.0
//
// Unless required by applicable law or agreed to in writing, software
// distributed under the License is distributed on an "AS IS" BASIS,
// WITHOUT WARRANTIES OR CONDITIONS OF ANY KIND, either express or implied.
// See the License for the specific language governing permissions and
// limitations under the License.

mod meta;
mod genric_meta;

use std::vec;

use endpoint::endpoint::Endpoint;
use indexmap::IndexMap;
use mysql_parser::ast::{SqlStmt, Visitor, TableIdent};
use crate::sharding_rewrite::meta::AvgMeta;

use self::{meta::{
    FieldMeta, InsertValsMeta, RewriteMetaData, WhereMeta, WhereMetaRightDataType,
}, genric_meta::ShardingMeta};
use crate::{
    config::{Sharding, ShardingAlgorithmName, StrategyType},
    rewrite::{ShardingRewriteInput, ShardingRewriter},
};

pub trait CalcShardingIdx<I> {
    fn calc(self, algo: &ShardingAlgorithmName, id: I) -> Option<u64>;
}

impl CalcShardingIdx<u64> for u64 {
    fn calc(self, algo: &ShardingAlgorithmName, id: u64) -> Option<u64> {
        match algo {
            ShardingAlgorithmName::Mod => {
                Some(self.wrapping_rem(id))
            },
            _ => None,
        }
    }
}

impl CalcShardingIdx<i64> for i64 {
    fn calc(self, algo: &ShardingAlgorithmName, id: i64) -> Option<u64> {
        match algo {
            ShardingAlgorithmName::Mod => {
                Some(self.wrapping_rem(id) as u64)
            },
            _ => None
        }
    }
}

impl CalcShardingIdx<f64> for f64 {
    fn calc(self, algo: &ShardingAlgorithmName, id: f64) -> Option<u64> {
        match algo {
            ShardingAlgorithmName::Mod => {
                Some((self % id).round() as u64)
            }
            _ => None
        }
    }
}

#[derive(Debug)]
pub enum RewriteChange {
    DatabaseChange(DatabaseChange),
}

#[derive(Debug)]
pub struct DatabaseChange {
    pub span: mysql_parser::Span,
    pub target: String,
    pub shard_idx: u64,
    pub rule: Sharding,
}

#[derive(Debug)]
pub struct ShardingRewriteOutput {
    pub changes: Vec<RewriteChange>,
    pub target_sql: String,
    pub data_source: DataSource,
    pub sharding_column: Option<String>,
}

#[derive(Debug)]
pub enum DataSource {
    Endpoint(Endpoint),
    NodeGroup(String),
    None,
}

#[derive(Debug, Clone)]
pub struct ShardingRewrite {
    rules: Vec<Sharding>,
    // Raw sql
    raw_sql: String,

    // Endpoints
    endpoints: Vec<Endpoint>,
    // Whether has readwritesplitting
    pub has_rw: bool,
}

#[derive(Debug, thiserror::Error)]
pub enum ShardingRewriteError {
    #[error("sharding column not found {0:?}")]
    ShardingColumnNotFound(String),

    #[error("parse str to u64 error {0:?}")]
    ParseIntError(#[from] std::num::ParseIntError),

    #[error("parse str to u64 error {0:?}")]
    ParseFloatError(#[from] std::num::ParseFloatError),

    #[error("calc mod error")]
    CalcModError,

    #[error("enpoint not found when using actual_datanodes")]
    EndpointNotFound,

    #[error("fields is empty")]
    FieldsIsEmpty,
}

struct ChangeInsertMeta {
    row_sharding_value: String,
    row_value_span: mysql_parser::Span,
}

enum StrategyTyp {
    Database,
    Table,
}

impl ShardingRewrite {
    pub fn new(rules: Vec<Sharding>, endpoints: Vec<Endpoint>, has_rw: bool) -> Self {
        ShardingRewrite { rules, raw_sql: "".to_string(), endpoints, has_rw }
    }

    pub fn get_endpoints(&self) -> &Vec<Endpoint> {
        &self.endpoints
    }

    pub fn set_raw_sql(&mut self, raw_sql: String) {
        self.raw_sql = raw_sql;
    }

    fn database_strategy(
        &self,
        meta: RewriteMetaData,
        try_tables: Vec<(u8, Sharding, &TableIdent)>,
    ) -> Result<Vec<ShardingRewriteOutput>, ShardingRewriteError> {
        let wheres = meta.get_wheres();

        if wheres.is_empty() {
            return Ok(self.database_strategy_iproduct(try_tables));
        }

        let wheres = Self::find_try_where(StrategyTyp::Database, &try_tables, wheres)?.into_iter().filter_map(|x| 
            match x {
                Some((idx, num, _)) => Some((idx, num)),
                None => None,
            }
        
        ).collect::<Vec<_>>();

        let expect_sum = wheres[0].1 as usize * wheres.len();
        let sum: usize = wheres.iter().map(|x| x.1).sum::<u64>() as usize;

        if expect_sum != sum {
            return Ok(self.database_strategy_iproduct(try_tables));
        }

        let would_changes: Vec<DatabaseChange> = try_tables
            .iter()
            .filter_map(|x| {
                let w = wheres.iter().find(|w| w.0 == x.0);
                if let Some(w) = w {
                    let target = self.change_table(x.2, &x.1.actual_datanodes[w.1 as usize], 0);
                    Some(DatabaseChange {
                        span: x.2.span,
                        shard_idx: w.1,
                        target,
                        rule: x.1.clone(),
                    })
                } else {
                    None
                }
            })
            .collect::<Vec<_>>();

        let mut target_sql = self.raw_sql.to_string();
        let mut offset = 0;
        let shard_idx = would_changes[0].shard_idx;
        let sharding_rule = &would_changes[0].rule.clone();

        let changes = would_changes
            .into_iter()
            .map(|x| {
                Self::change_sql(&mut target_sql, x.span, &x.target, offset);
                offset = x.target.len() - x.span.len();

                RewriteChange::DatabaseChange(x)
            })
            .collect::<Vec<_>>();

        let ep = self
            .endpoints
            .iter()
            .find(|e| e.name == sharding_rule.actual_datanodes[shard_idx as usize]).ok_or_else(|| ShardingRewriteError::EndpointNotFound)?;

        let sharding_column = if let Some(StrategyType::DatabaseStrategyConfig(strategy)) = &sharding_rule.database_strategy {
            strategy.database_sharding_column.to_string() 
        } else {
            unreachable!()
        };

        Ok(
            vec![
                ShardingRewriteOutput { 
                    changes, 
                    target_sql, 
                    data_source: DataSource::Endpoint(ep.clone()),
                    sharding_column: Some(sharding_column)
                }
            ]
        )
    }

    fn table_strategy(
        &self,
        meta: RewriteMetaData,
        try_tables: Vec<(u8, Sharding, &TableIdent)>,
    ) -> Result<Vec<ShardingRewriteOutput>, ShardingRewriteError> {
        let wheres = meta.get_wheres();
        let inserts = meta.get_inserts();
        let fields = meta.get_fields();
        let avgs = meta.get_avgs();
        println!("aaaaa {:#?}", avgs);

        if !inserts.is_empty() {
            if fields.is_empty() {
                return Err(ShardingRewriteError::FieldsIsEmpty)
            }

            return self.change_insert_sql(try_tables, fields, inserts);
       }

        if wheres.is_empty() {
            let mut wheres_output = self.table_strategy_iproduct(try_tables.clone(), &avgs[0][0]);
            self.change_avg(&mut wheres_output[0].target_sql, &avgs[0][0], 1);
            return Ok(wheres_output);
        }

        let wheres = Self::find_try_where(StrategyTyp::Table, &try_tables, wheres)?.into_iter().filter_map(|x| {
            match x {
                Some((idx, num, _)) => Some((idx, num)),
                None => None,
            }
        }).collect::<Vec<_>>();

        let expect_sum = wheres[0].1 as usize * wheres.len();
        let sum: usize = wheres.iter().map(|x| x.1).sum::<u64>() as usize;

        if expect_sum != sum {
            return Ok(self.table_strategy_iproduct(try_tables, &avgs[0][0]));
        }

        let would_changes: Vec<DatabaseChange> = try_tables
            .iter()
            .filter_map(|x| {
                let w = wheres.iter().find(|w| w.0 == x.0);
                if let Some(w) = w {
                    let target = self.change_table(x.2, "", w.1);
                    Some(DatabaseChange {
                        span: x.2.span,
                        shard_idx: w.1,
                        target,
                        rule: x.1.clone(),
                    })
                } else {
                    None
                }
            })
            .collect::<Vec<_>>();

        let mut target_sql = self.raw_sql.clone();
        let mut offset = 0;
        let sharding_rule = &would_changes[0].rule.clone();

        let changes = would_changes
            .into_iter()
            .map(|x| {
                Self::change_sql(&mut target_sql, x.span, &x.target, offset);
                offset = x.target.len() - x.span.len();

                RewriteChange::DatabaseChange(x)
            })
            .collect::<Vec<_>>();

        let ep = self.endpoints.iter().find(|e| e.name == sharding_rule.actual_datanodes[0]).ok_or_else(|| ShardingRewriteError::EndpointNotFound)?;
        
        let sharding_column = if let Some(StrategyType::TableStrategyConfig(strategy)) = &sharding_rule.table_strategy {
            strategy.table_sharding_column.to_string()   
        } else {
            unreachable!()
        };

        Ok(
            vec![
                ShardingRewriteOutput { 
                    changes, 
                    target_sql: target_sql.to_string(), 
                    data_source: DataSource::Endpoint(ep.clone()),
                    sharding_column: Some(sharding_column),
                }
            ]
        )
    }

    fn find_table_rule<'a>(
        &self,
        tables: &'a IndexMap<u8, Vec<TableIdent>>,
    ) -> Vec<(u8, Sharding, &'a TableIdent)> {
        Self::find_table(tables, |idx, meta| {
            let rule = self.rules.iter().find(|x| x.table_name == meta.name);
            if let Some(rule) = rule {
                if meta.schema.is_some() {
                    (idx, Some(rule.clone()), true)
                } else {
                    (idx, None, false)
                }
            } else {
                (idx, None, false)
            }
        })
    }

    fn find_table<F>(
        tables: &IndexMap<u8, Vec<TableIdent>>,
        calc_fn: F,
    ) -> Vec<(u8, Sharding, &TableIdent)>
    where
        F: Fn(u8, &TableIdent) -> (u8, Option<Sharding>, bool),
    {
        tables
            .iter()
            .filter_map(|(k, v)| {
                let res = v
                    .iter()
                    .filter_map(|x| {
                        let res = calc_fn(*k, x);
                        if res.2 {
                            Some((res.0, res.1.unwrap(), x))
                        } else {
                            None
                        }
                    })
                    .collect::<Vec<_>>();

                if res.is_empty() {
                    None
                } else {
                    Some(res)
                }
            })
            .flatten()
            .collect::<Vec<_>>()
    }

    fn find_try_where<'a>(strategy_typ: StrategyTyp, try_tables: &[(u8, Sharding, &TableIdent)], wheres: &'a IndexMap<u8, Vec<WhereMeta>>) -> Result<Vec<Option<(u8, u64, &'a WhereMeta)>>, ShardingRewriteError> {
        Self::find_where(wheres, |query_id, meta| {
            let rule = try_tables.iter().find(|x| x.0 == query_id);
            if let Some(rule) = rule {
                let (sharding_column, algo, sharding_count) = match strategy_typ {
                    StrategyTyp::Database => {
                        (rule.1.get_sharding_column().0.unwrap(), rule.1.get_algo().0.unwrap(), rule.1.get_sharding_count().0.unwrap())
                    }

                    StrategyTyp::Table => {
                        (rule.1.get_sharding_column().1.unwrap(), rule.1.get_algo().1.unwrap(), rule.1.get_sharding_count().1.unwrap())
                    }
                };

                return Self::parse_where(
                    meta,
                    algo,
                    sharding_count,
                    query_id,
                    sharding_column,
                );
            }

            Ok(None)
        })
    }

    fn find_where<F>(
        wheres: &IndexMap<u8, Vec<WhereMeta>>,
        calc_fn: F,
    ) -> Result<Vec<Option<(u8, u64, &WhereMeta)>>, ShardingRewriteError>
    where
        F: Fn(u8, &WhereMeta) -> Result<Option<(u8, u64, &WhereMeta)>, ShardingRewriteError>,
    {
        wheres
            .iter()
            .filter_map(|(k, v)| {
                Some(
                    v.iter()
                        .filter_map(|x| {
                            let res = calc_fn(*k, x);
                            match res {
                                Ok(None) => None,
                                _ => Some(res),
                            }
                        })
                        .collect::<Vec<_>>(),
                )
            })
            .flatten()
            .collect::<Result<Vec<_>, _>>()
    }

    fn parse_where<'b>(
        meta: &'b WhereMeta,
        algo: &ShardingAlgorithmName,
        sharding_count: u64,
        query_id: u8,
        sharding_column: &str,
    ) -> Result<Option<(u8, u64, &'b WhereMeta)>, ShardingRewriteError> {
        match meta {
            WhereMeta::BinaryExpr { left, right } => {
                if left != sharding_column {
                    return Ok(None);
                }

                let num = match right {
                    WhereMetaRightDataType::Num(val) => {
                        let val = val.parse::<u64>()?;
                        val.calc(algo, sharding_count)
                    },

                    WhereMetaRightDataType::SignedNum(val) => {
                        let val = val.parse::<i64>()?;
                        val.calc(algo, sharding_count as i64)
                    },

                    WhereMetaRightDataType::FloatNum(val) => {
                        let val = val.parse::<f64>()?;
                        val.calc(algo, sharding_count as f64)
                    }
                    _ => return Ok(None),
                };

                if let Some(num) = num {
                    return Ok(Some((query_id, num, meta)));
                }

                Ok(None)
            }
        }
    }

<<<<<<< HEAD
    fn change_avg(&self, target_sql: &mut String, avg_meta: &AvgMeta, idx: u64) -> String {
        for _ in 0..avg_meta.span.len() {
            target_sql.remove(avg_meta.span.start() + 0);
        }

        target_sql.insert_str(avg_meta.span.start(), &format!("COUNT({}) AS AVG_DERIVED_COUNT_{}, SUM({}) AS AVG_DERIVED_SUM_{}", avg_meta.name, idx, avg_meta.name, idx));
        println!("target_sql sss {:?}", target_sql);
        target_sql.to_string()
    }

    fn change_insert_sql(
=======
    fn change_insert_sql(&self, try_tables: Vec<(u8, Sharding, &TableIdent)>, fields: &IndexMap<u8, Vec<FieldMeta>>,inserts: &IndexMap<u8, Vec<InsertValsMeta>>) -> Result<Vec<ShardingRewriteOutput>, ShardingRewriteError> {
        let outputs = try_tables.into_iter().map(|(query_id, rule, table)| {
            let strategy = if let Some(strategy) = &rule.table_strategy {
                if let StrategyType::TableStrategyConfig(config) = strategy {
                    config
                } else {
                    unreachable!()
                }
             } else {
                unreachable!()
             };

            self.change_insert_sql_inner(
                &rule,
                &table,
                &inserts.get(&query_id).unwrap(),
                &fields.get(&query_id).unwrap(),
                &strategy.table_sharding_column,
                &strategy.table_sharding_algorithm_name,
                *&strategy.sharding_count as u64,
            )
        }).collect::<Result<Vec<_>, _>>()?.into_iter().flatten().collect::<Vec<_>>();

        Ok(outputs)
    }

    fn change_insert_sql_inner(
>>>>>>> 6845d245
        &self,
        rule: &Sharding,
        table: &TableIdent,
        inserts: &[InsertValsMeta],
        fields: &[FieldMeta],
        sharding_column: &str,
        algo: &ShardingAlgorithmName,
        sharding_count: u64,
    ) -> Result<Vec<ShardingRewriteOutput>, ShardingRewriteError> {
        let changes = Self::change_insert(inserts, fields, sharding_column, algo, sharding_count)?;

        let row_start_idx = changes[0].1.start();
        let row_prefix_text = &self.raw_sql[0..row_start_idx];

        let mut change_rows = IndexMap::<u64, String>::new();
        for change in changes.iter() {
            let target_table = self.change_table(table, "", change.0);
            let mut target_row_prefix_text = row_prefix_text.to_string();
            Self::change_sql(&mut target_row_prefix_text, table.span, &target_table, 0);
            let mut row_text = self.raw_sql[change.1.start()..change.1.end()].to_string();
            row_text.push_str(", ");
            change_rows.entry(change.0).or_insert(target_row_prefix_text).push_str(&row_text);
        }

        let ep = self.endpoints.iter().find(|e| e.name == rule.actual_datanodes[0]).ok_or_else(|| ShardingRewriteError::EndpointNotFound)?;

        let outputs = change_rows.into_iter().map(|(_, v)| {
            ShardingRewriteOutput {
                changes: vec![],
                target_sql: v.trim_end_matches(", ").to_string(),
                data_source: DataSource::Endpoint(ep.clone()),
                sharding_column: Some(sharding_column.to_string()),
            }

        }).collect::<Vec<ShardingRewriteOutput>>();

        Ok(outputs)
    }

    fn change_insert(
        inserts: &[InsertValsMeta],
        fields: &[FieldMeta],
        sharding_column: &str,
        algo: &ShardingAlgorithmName,
        sharding_count: u64,
    ) -> Result<Vec<(u64, mysql_parser::Span)>, ShardingRewriteError> {
        let insert_values = Self::find_inserts(inserts, fields, sharding_column)?;
        
        let mut changes = vec![];
        for value in insert_values.iter() {
            let shard_value =
                value.row_sharding_value.parse::<u64>().map_err(ShardingRewriteError::from)?;
            let shard_value = shard_value
                .calc(algo, sharding_count)
                .ok_or_else(|| ShardingRewriteError::CalcModError)?;

            changes.push((shard_value, value.row_value_span))
        }

        Ok(changes)
    }

    fn find_inserts(
        inserts: &[InsertValsMeta],
        fields: &[FieldMeta],
        sharding_column: &str,
    ) -> Result<Vec<ChangeInsertMeta>, ShardingRewriteError> {
        let field = fields
            .iter()
            .enumerate()
            .find_map(|x| {
                if let FieldMeta::Ident { span, name } = x.1 {
                    if name == sharding_column {
                        return Some((x.0, *span, name.clone()));
                    }
                }

                None
            })
            .ok_or_else(|| {
                ShardingRewriteError::ShardingColumnNotFound(sharding_column.to_string())
            })?;

        Ok(inserts
            .iter()
            .enumerate()
            .map(|(_, insert)| ChangeInsertMeta {
                row_sharding_value: insert.values[field.0].value.clone(),
                row_value_span: insert.span.clone(),
            })
            .collect::<Vec<ChangeInsertMeta>>())
    }

    fn database_strategy_iproduct(
        &self,
        tables: Vec<(u8, Sharding, &TableIdent)>,
    ) -> Vec<ShardingRewriteOutput> {
        let mut output = vec![];
        let mut group_changes = IndexMap::<usize, Vec<DatabaseChange>>::new();
        let mut sharding_column = None;

        for t in tables.iter() {
            if let StrategyType::DatabaseStrategyConfig(config) = &t.1.database_strategy.as_ref().unwrap() {
                sharding_column = Some(config.database_sharding_column.clone())
            }

            for (idx, node) in t.1.actual_datanodes.iter().enumerate() {
                let target = self.change_table(t.2, node, 0);

                let change = DatabaseChange {
                    span: t.2.span,
                    target,
                    shard_idx: idx as u64,
                    rule: t.1.clone(),
                };

                group_changes.entry(idx).or_insert(vec![]).push(change);
            }
        }

        for (group, changes) in group_changes.into_iter() {
            let mut offset = 0;
            let mut target_sql = self.raw_sql.to_string();
            for change in changes.iter() {
                Self::change_sql(&mut target_sql, change.span, &change.target, offset);
                offset = change.target.len() - change.span.len();
            }

            let ep = self.endpoints[group].clone();
            output.push(ShardingRewriteOutput {
                changes: changes.into_iter().map(|x| RewriteChange::DatabaseChange(x)).collect(),
                target_sql,
                data_source: DataSource::Endpoint(ep),
                sharding_column: sharding_column.clone(),
            })
        }
        output
    }

    fn table_strategy_iproduct(
        &self,
        tables: Vec<(u8, Sharding, &TableIdent)>,
        avgs: &AvgMeta,
    ) -> Vec<ShardingRewriteOutput> {
        let mut output = vec![];
        let mut group_changes = IndexMap::<usize, Vec<DatabaseChange>>::new();
        let mut sharding_column = None; 

        for t in tables.iter() {
            match t.1.table_strategy.as_ref().unwrap() {
                StrategyType::TableStrategyConfig(config) => {
                    sharding_column = Some(config.table_sharding_column.clone());
                    for idx in 0..config.sharding_count as u64 {
                        let target = self.change_table(t.2, "", idx);

                        let change = DatabaseChange {
                            span: t.2.span,
                            target,
                            shard_idx: idx as u64,
                            rule: t.1.clone(),
                        };

                        group_changes.entry(idx as usize).or_insert(vec![]).push(change);
                    }
                }
                _ => unreachable!(),
            }
        }

        for (_, changes) in group_changes.into_iter() {
            let mut offset = 0;
            let mut target_sql = self.raw_sql.clone();
            for change in changes.iter() {
                Self::change_sql(&mut target_sql, change.span, &change.target, offset);
                offset = change.target.len() - change.span.len();
            }

            self.change_avg(&mut target_sql, &avgs, 1);
            
            let ep = self.endpoints[0].clone();
            output.push(ShardingRewriteOutput {
                changes: changes.into_iter().map(|x| RewriteChange::DatabaseChange(x)).collect(),
                target_sql: target_sql.to_string(),
                data_source: DataSource::Endpoint(ep),
                sharding_column: sharding_column.clone(),
            })
        }
        output
    }

    fn change_table(&self, table: &TableIdent, actual_node: &str, table_idx: u64) -> String {
        let schema = table.schema.as_ref().unwrap();
        let mut target = String::with_capacity(schema.len());

        if actual_node.len() == 0 {
            target.push_str(schema);
            target.push('.');
            target.push_str(&format!("{}_{:05}", &table.name, table_idx));
        } else {
            target.push_str(actual_node);
            target.push_str(".");
            target.push_str(&table.name);
        }
        target
    }

    fn change_sql(target_sql: &mut String, span: mysql_parser::Span, target: &str, offset: usize) {
        for _ in 0..span.len() {
            target_sql.remove(span.start() + offset);
        }

        target_sql.insert_str(span.start() + offset, target);
    }

    fn get_meta(&self, ast: &mut SqlStmt) -> RewriteMetaData {
        let mut meta = RewriteMetaData::default();
        let _ = ast.visit(&mut meta);
        meta
    }
}

impl ShardingRewriter<ShardingRewriteInput> for ShardingRewrite {
    type Output = Result<Vec<ShardingRewriteOutput>, ShardingRewriteError>;
    fn rewrite(&mut self, mut input: ShardingRewriteInput) -> Self::Output {
        self.set_raw_sql(input.raw_sql);
        let meta = self.get_meta(&mut input.ast);
        let tables = meta.get_tables().clone();
        let try_tables = self.find_table_rule(&tables);
        if try_tables.is_empty() {
            return Ok(vec![]);
        }

        // Strategy according to first element of `try_tables`.
        let rule = &try_tables[0].1;

        if rule.database_strategy.is_some() {
            return self.database_strategy(meta, try_tables)
        } 

        if rule.table_strategy.is_some() {
            return self.table_strategy(meta, try_tables)
        }

        return Ok(vec![])
    }
}

#[cfg(test)]
mod test {
    use endpoint::endpoint::Endpoint;
    use mysql_parser::parser::Parser;

    use super::ShardingRewrite;
    use crate::{config::{DatabaseStrategyConfig, Sharding, ShardingAlgorithmName, StrategyType}, rewrite::{ShardingRewriteInput, ShardingRewriter}};

    fn get_database_sharding_config() -> (Vec<Sharding>, Vec<Endpoint>) {
        (
            vec![Sharding {
                table_name: "tshard".to_string(),
                actual_datanodes: vec!["ds0".to_string(), "ds1".to_string()],
                binding_tables: None,
                broadcast_tables: None,
                database_strategy: Some(StrategyType::DatabaseStrategyConfig(
                    DatabaseStrategyConfig {
                        database_sharding_algorithm_name: ShardingAlgorithmName::Mod,
                        database_sharding_column: "idx".to_string(),
                    },
                )),
                table_strategy: None,
                database_table_strategy: None,
            }],
            vec![
                Endpoint {
                    weight: 1,
                    name: String::from("ds0"),
                    db: String::from("db"),
                    user: String::from("user"),
                    password: String::from("password"),
                    addr: String::from("127.0.0.1"),
                },
                Endpoint {
                    weight: 1,
                    name: String::from("ds1"),
                    db: String::from("db"),
                    user: String::from("user"),
                    password: String::from("password"),
                    addr: String::from("127.0.0.2"),
                },
            ],
        )
    }

    fn get_table_sharding_config() -> (Vec<Sharding>, Vec<Endpoint>) {
        (
            vec![Sharding {
                table_name: "tshard".to_string(),
                actual_datanodes: vec!["ds001".to_string()],
                binding_tables: None,
                broadcast_tables: None,
                table_strategy: Some(StrategyType::TableStrategyConfig(
                    crate::config::TableStrategyConfig {
                        datanode_name: "ds001".to_string(),
                        table_sharding_algorithm_name: ShardingAlgorithmName::Mod,
                        table_sharding_column: "idx".to_string(),
                        sharding_count: 4,
                    },
                )),
                database_strategy: None,
                database_table_strategy: None,
            }],
            vec![Endpoint {
                weight: 1,
                name: String::from("ds001"),
                db: String::from("db"),
                user: String::from("user"),
                password: String::from("password"),
                addr: String::from("127.0.0.1:3306"),
            }],
        )
    }

    #[test]
    fn test_database_sharding_strategy() {
        let config = get_database_sharding_config();
        let raw_sql = "SELECT idx from db.tshard where idx = 3";
        let parser = Parser::new();
        let ast = parser.parse(raw_sql).unwrap();
        let mut sr = ShardingRewrite::new(config.0.clone(), config.1.clone(), false);
        let input = ShardingRewriteInput {
            raw_sql: raw_sql.to_string(),
            ast: ast[0].clone(),
        };
        let res = sr.rewrite(input).unwrap();
        assert_eq!(res[0].target_sql, "SELECT idx from ds1.tshard where idx = 3");

        let raw_sql = "SELECT idx from db.tshard where idx = 3 and idx = (SELECT idx from db.tshard where idx = 3)";
        let ast = parser.parse(raw_sql).unwrap();
        let input = ShardingRewriteInput {
            raw_sql: raw_sql.to_string(),
            ast: ast[0].clone(),
        };
        let res = sr.rewrite(input).unwrap();
        assert_eq!(res[0].target_sql, "SELECT idx from ds1.tshard where idx = 3 and idx = (SELECT idx from ds1.tshard where idx = 3)");

        let raw_sql = "SELECT idx from db.tshard where idx = 3 and idx = (SELECT idx from db.tshard where idx = 4)";
        let ast = parser.parse(raw_sql).unwrap();
        let input = ShardingRewriteInput {
            raw_sql: raw_sql.to_string(),
            ast: ast[0].clone(),
        };
        let res = sr.rewrite(input).unwrap();
        assert_eq!(
            res.into_iter().map(|x| x.target_sql).collect::<Vec<_>>(),
            vec![
                "SELECT idx from ds0.tshard where idx = 3 and idx = (SELECT idx from ds0.tshard where idx = 4)", 
                "SELECT idx from ds1.tshard where idx = 3 and idx = (SELECT idx from ds1.tshard where idx = 4)", 
            ],
        )
    }

    #[test]
    fn test_table_sharding_strategy() {
        let config = get_table_sharding_config();
        let raw_sql = "SELECT idx from db.tshard where idx > 3".to_string();
        let parser = Parser::new();
        let ast = parser.parse(&raw_sql).unwrap();
        let input = ShardingRewriteInput {
            raw_sql: raw_sql.to_string(),
            ast: ast[0].clone(),
        };
        let mut sr = ShardingRewrite::new(config.0.clone(), config.1.clone(), false);
        let res = sr.rewrite(input).unwrap();
        assert_eq!(
            res.into_iter().map(|x| x.target_sql).collect::<Vec<_>>(),
            vec![
                "SELECT idx from db.tshard_00000 where idx > 3",
                "SELECT idx from db.tshard_00001 where idx > 3",
                "SELECT idx from db.tshard_00002 where idx > 3",
                "SELECT idx from db.tshard_00003 where idx > 3",
            ],
        );

        let raw_sql = "SELECT idx from db.tshard where idx = 4".to_string();
        let ast = parser.parse(&raw_sql).unwrap();
        let input = ShardingRewriteInput {
            raw_sql: raw_sql.to_string(),
            ast: ast[0].clone(),
        };
        let res = sr.rewrite(input).unwrap();
        assert_eq!(res[0].target_sql, "SELECT idx from db.tshard_00000 where idx = 4".to_string());

        let raw_sql = "SELECT idx from db.tshard where idx = 3 and idx = (SELECT idx from db.tshard where idx = 3)".to_string();
        let ast = parser.parse(&raw_sql).unwrap();
        let input = ShardingRewriteInput {
            raw_sql: raw_sql.to_string(),
            ast: ast[0].clone(),
        };
        let res = sr.rewrite(input).unwrap();
        assert_eq!(res[0].target_sql, "SELECT idx from db.tshard_00003 where idx = 3 and idx = (SELECT idx from db.tshard_00003 where idx = 3)".to_string());

        let raw_sql = "SELECT idx from db.tshard where idx = 3 and idx = (SELECT idx from db.tshard where idx = 4)".to_string();
        let ast = parser.parse(&raw_sql).unwrap();
        let input = ShardingRewriteInput {
            raw_sql: raw_sql.to_string(),
            ast: ast[0].clone(),
        };
        let res = sr.rewrite(input).unwrap();
        assert_eq!(
            res.into_iter().map(|x| x.target_sql).collect::<Vec<_>>(),
            vec![
                "SELECT idx from db.tshard_00000 where idx = 3 and idx = (SELECT idx from db.tshard_00000 where idx = 4)",
                "SELECT idx from db.tshard_00001 where idx = 3 and idx = (SELECT idx from db.tshard_00001 where idx = 4)",
                "SELECT idx from db.tshard_00002 where idx = 3 and idx = (SELECT idx from db.tshard_00002 where idx = 4)",
                "SELECT idx from db.tshard_00003 where idx = 3 and idx = (SELECT idx from db.tshard_00003 where idx = 4)",
            ],
        );
    }

    #[test]
    fn test_table_sharding_strategy_insert() {
        let config = get_table_sharding_config();
        let raw_sql = "INSERT INTO db.tshard(idx) VALUES (12), (13), (16)".to_string();
        let parser = Parser::new();
        let ast = parser.parse(&raw_sql).unwrap();
        let mut sr = ShardingRewrite::new(config.0.clone(), config.1.clone(), false);
        let input = ShardingRewriteInput {
            raw_sql: raw_sql.to_string(),
            ast: ast[0].clone(),
        };
        let res = sr.rewrite(input).unwrap();

        assert_eq!(
            res.into_iter().map(|x| x.target_sql).collect::<Vec<_>>(),
            vec![
                "INSERT INTO db.tshard_00000(idx) VALUES (12), (16)",
                "INSERT INTO db.tshard_00001(idx) VALUES (13)",
            ],
        );
<<<<<<< HEAD
    }

    #[test]
    fn test_table_sharding_strategy_avg() {
        let config = get_table_sharding_config();
        let raw_sql = "SELECT AVG(price) FROM db.tshard WHERE idx > 3".to_string();
        let parser = Parser::new();
        let mut ast = parser.parse(&raw_sql).unwrap();
        let mut sr = ShardingRewrite::new(config.0.clone(), config.1.clone(), false);
        sr.set_raw_sql(raw_sql);
        let meta = sr.get_meta(&mut ast[0]);

        let res = sr.table_strategy(meta).unwrap();
        assert_eq!(
            res.into_iter().map(|x| x.target_sql).collect::<Vec<_>>(),
            vec![
                "SELECT COUNT(price) AS AVG_DERIVED_COUNT_0, SUM(price) AS AVG_DERIVED_SUM_0 FROM tshard_00000 WHERE idx > 3",
                "SELECT COUNT(price) AS AVG_DERIVED_COUNT_1, SUM(price) AS AVG_DERIVED_SUM_1 FROM tshard_00001 WHERE idx > 3",
                "SELECT COUNT(price) AS AVG_DERIVED_COUNT_2, SUM(price) AS AVG_DERIVED_SUM_2 FROM tshard_00002 WHERE idx > 3",
                "SELECT COUNT(price) AS AVG_DERIVED_COUNT_3, SUM(price) AS AVG_DERIVED_SUM_3 FROM tshard_00003 WHERE idx > 3",
            ]
        );
        println!("{:#?}", res);
        // assert_eq!(res[0].target_sql, "SELECT COUNT(price) AS AVG_DERIVED_COUNT_0, SUM(price) AS AVG_DERIVED_SUM_0 FROM tshard WHERE idx = 3");

=======
>>>>>>> 6845d245
    }
}<|MERGE_RESOLUTION|>--- conflicted
+++ resolved
@@ -242,7 +242,6 @@
         let inserts = meta.get_inserts();
         let fields = meta.get_fields();
         let avgs = meta.get_avgs();
-        println!("aaaaa {:#?}", avgs);
 
         if !inserts.is_empty() {
             if fields.is_empty() {
@@ -467,19 +466,19 @@
         }
     }
 
-<<<<<<< HEAD
     fn change_avg(&self, target_sql: &mut String, avg_meta: &AvgMeta, idx: u64) -> String {
         for _ in 0..avg_meta.span.len() {
             target_sql.remove(avg_meta.span.start() + 0);
         }
 
-        target_sql.insert_str(avg_meta.span.start(), &format!("COUNT({}) AS AVG_DERIVED_COUNT_{}, SUM({}) AS AVG_DERIVED_SUM_{}", avg_meta.name, idx, avg_meta.name, idx));
+        target_sql.insert_str(avg_meta.span.start(), &format!("COUNT({}) AS AVG_{}_DERIVED_COUNT_{}, SUM({}) AS AVG_{}_DERIVED_SUM_{}",
+                avg_meta.name, avg_meta.name.to_uppercase(), idx, 
+                avg_meta.name, avg_meta.name.to_uppercase(), idx));
+
         println!("target_sql sss {:?}", target_sql);
         target_sql.to_string()
     }
 
-    fn change_insert_sql(
-=======
     fn change_insert_sql(&self, try_tables: Vec<(u8, Sharding, &TableIdent)>, fields: &IndexMap<u8, Vec<FieldMeta>>,inserts: &IndexMap<u8, Vec<InsertValsMeta>>) -> Result<Vec<ShardingRewriteOutput>, ShardingRewriteError> {
         let outputs = try_tables.into_iter().map(|(query_id, rule, table)| {
             let strategy = if let Some(strategy) = &rule.table_strategy {
@@ -507,7 +506,6 @@
     }
 
     fn change_insert_sql_inner(
->>>>>>> 6845d245
         &self,
         rule: &Sharding,
         table: &TableIdent,
@@ -946,7 +944,6 @@
                 "INSERT INTO db.tshard_00001(idx) VALUES (13)",
             ],
         );
-<<<<<<< HEAD
     }
 
     #[test]
@@ -963,16 +960,13 @@
         assert_eq!(
             res.into_iter().map(|x| x.target_sql).collect::<Vec<_>>(),
             vec![
-                "SELECT COUNT(price) AS AVG_DERIVED_COUNT_0, SUM(price) AS AVG_DERIVED_SUM_0 FROM tshard_00000 WHERE idx > 3",
-                "SELECT COUNT(price) AS AVG_DERIVED_COUNT_1, SUM(price) AS AVG_DERIVED_SUM_1 FROM tshard_00001 WHERE idx > 3",
-                "SELECT COUNT(price) AS AVG_DERIVED_COUNT_2, SUM(price) AS AVG_DERIVED_SUM_2 FROM tshard_00002 WHERE idx > 3",
-                "SELECT COUNT(price) AS AVG_DERIVED_COUNT_3, SUM(price) AS AVG_DERIVED_SUM_3 FROM tshard_00003 WHERE idx > 3",
+                "SELECT COUNT(price) AS PRICE_AVG_DERIVED_COUNT_0, SUM(price) AS PRICE_AVG_DERIVED_SUM_0 FROM tshard_00000 WHERE idx > 3",
+                "SELECT COUNT(price) AS PRICE_AVG_DERIVED_COUNT_1, SUM(price) AS PRICE_AVG_DERIVED_SUM_1 FROM tshard_00001 WHERE idx > 3",
+                "SELECT COUNT(price) AS PRICE_AVG_DERIVED_COUNT_2, SUM(price) AS PRICE_AVG_DERIVED_SUM_2 FROM tshard_00002 WHERE idx > 3",
+                "SELECT COUNT(price) AS PRICE_AVG_DERIVED_COUNT_3, SUM(price) AS PRICE_AVG_DERIVED_SUM_3 FROM tshard_00003 WHERE idx > 3",
             ]
         );
         println!("{:#?}", res);
         // assert_eq!(res[0].target_sql, "SELECT COUNT(price) AS AVG_DERIVED_COUNT_0, SUM(price) AS AVG_DERIVED_SUM_0 FROM tshard WHERE idx = 3");
-
-=======
->>>>>>> 6845d245
     }
 }