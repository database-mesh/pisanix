--- conflicted
+++ resolved
@@ -12,13 +12,9 @@
 // See the License for the specific language governing permissions and
 // limitations under the License.
 
-<<<<<<< HEAD
 use std::fmt;
 
-#[derive(Clone, Default)]
-=======
 #[derive(Debug, Clone, Default)]
->>>>>>> 1be4e75a
 pub struct Endpoint {
     pub weight: i64,
     pub name: String,
