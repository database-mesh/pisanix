// Copyright 2022 SphereEx Authors
//
// Licensed under the Apache License, Version 2.0 (the "License");
// you may not use this file except in compliance with the License.
// You may obtain a copy of the License at
//
//     http://www.apache.org/licenses/LICENSE-2.0
//
// Unless required by applicable law or agreed to in writing, software
// distributed under the License is distributed on an "AS IS" BASIS,
// WITHOUT WARRANTIES OR CONDITIONS OF ANY KIND, either express or implied.
// See the License for the specific language governing permissions and
// limitations under the License.

// Thanks to https://github.com/mysql/mysql-server/blob/8.0/sql/sql_yacc.yy

// KNOWN: INTERVAL function has a shift/reduce conflict
%expect 1
%token EQ
%token OR
%token OR_OR
%token SET_VAR
%token NEG_PREC
%token SYSTEM
%token BETWEEN
%token ROW
%token ROWS
%token EMPTY_FROM_CLAUSE
%token CONDITIONLESS_JOIN
%token SUBQUERY_AS_EXPR
%token LOWER_THEN_INTERVAL
%token LOWER_THEN_TEXT_STRING
%token LOWER_THEN_SAVEPOINT
%token LOWER_THEN_COMMA

%nonassoc 'EMPTY'
%left 'CONDITIONLESS_JOIN'
%left 'JOIN' 'INNER' 'CROSS' 'STRAIGHT_JOIN' 'NATURAL' 'LEFT' 'RIGHT' 'ON' 'USING'
%left 'SET_VAR'
%left OR OR_OR
%left 'XOR'
%left 'AND' 'AND_AND'
%left 'BETWEEN'
%left 'CASE' 'WHEN' 'THEN' 'ELSE'
%left 'EQ' 'ASSIGN_EQ' 'GT' 'GE' 'LT' 'LE' 'NE' 'LIKE' 'SOUNDS' 'REGEXP' 'IS' 'IN'
%left 'ESCAPE'
%left '|'
%left '&'
%left 'SHIFT_LEFT' 'SHIFT_RIGHT'
%left '-' '+' 
%left '*' '/' '%' 'DIV' 'MOD'
%left '^'
%left 'NEG_PREC' '~'
%right 'NOT' 'NOT2'
%right 'BINARY' 'COLLATE'
%nonassoc 'LOWER_THEN_INTERVAL'
%nonassoc 'INTERVAL'
%left 'SUBQUERY_AS_EXPR'
%left '(' ')'
%right 'MEMBER'
%nonassoc 'LOWER_THEN_TEXT_STRING'
%nonassoc 'TEXT_STRING'
%nonassoc 'QUICK'
%nonassoc LOWER_THEN_SAVEPOINT
%nonassoc SAVEPOINT
%nonassoc LOWER_THEN_COMMA
%nonassoc ','


%left 'EMPTY_FROM_CLAUSE'
%right 'INTO'

%left 'VALUES'
%left 'KEY'
%left 'UNIQUE'


%start StartRule

%%
StartRule -> Vec<SqlStmt>:
  multi_sql_stmt
  {
    $1
  }
  ;

multi_sql_stmt -> Vec<SqlStmt>:
    sql_stmt 
    { 
      vec![$1] 
    }
  | multi_sql_stmt ';' sql_stmt 
    {
      $1.push($3);
      $1
    } 
  ;

sql_stmt -> SqlStmt:
    end_of_input  { $1 }
  | commit              { SqlStmt::Commit($1) }
  | rollback_stmt           { SqlStmt::Rollback($1) }
  | select_stmt   { SqlStmt::SelectStmt($1) }
  | insert_stmt   { SqlStmt::InsertStmt($1) }
  | update_stmt   { SqlStmt::UpdateStmt($1) }
  | delete_stmt   { SqlStmt::DeleteStmt($1) }
  | prepare       { SqlStmt::Prepare($1) }
  | execute       { SqlStmt::ExecuteStmt($1) }
  | begin_stmt	  { SqlStmt::BeginStmt($1) }
  | set           { SqlStmt::Set($1) }
  | deallocate    { SqlStmt::Deallocate($1) }
  | show_databases_stmt { SqlStmt::ShowDatabasesStmt($1) }
  | show_tables_stmt    { SqlStmt::ShowTablesStmt($1) }
  | show_columns_stmt   { SqlStmt::ShowColumnsStmt($1) }
  | show_create_table_stmt  { SqlStmt::ShowCreateTableStmt($1) }
  | show_keys_stmt     { SqlStmt::ShowKeysStmt($1) }
  | show_variables_stmt     { SqlStmt::ShowVariablesStmt($1) }
  | show_create_view_stmt     { SqlStmt::ShowCreateViewStmt($1) }
  | show_master_status_stmt { SqlStmt::ShowMasterStatusStmt($1) }
  | show_engines_stmt { SqlStmt::ShowEnginesStmt($1) }
  | show_plugins_stmt { SqlStmt::ShowPluginsStmt($1) }
  | show_privileges_stmt { SqlStmt::ShowPrivilegesStmt($1) }
  | show_processlist_stmt { SqlStmt::ShowProcessListStmt($1) }
  | show_replicas_stmt { SqlStmt::ShowReplicasStmt($1) }
  | show_replica_status_stmt { SqlStmt::ShowReplicaStatusStmt($1) }
  | show_grants_stmt { SqlStmt::ShowGrantsStmt($1) }
  | show_create_procedure_stmt { SqlStmt::ShowCreateProcedureStmt($1) }
  | show_create_function_stmt { SqlStmt::ShowCreateFunctionStmt($1) }
  | show_create_trigger_stmt { SqlStmt::ShowCreateTriggerStmt($1) }
  | show_create_event_stmt { SqlStmt::ShowCreateEventStmt($1) }
  | show_create_user_stmt { SqlStmt::ShowCreateUserStmt($1) }
  | show_status_stmt     { SqlStmt::ShowStatusStmt($1) }
  | start               { SqlStmt::Start($1) }
  | create        { SqlStmt::Create($1) }
  | create_index_stmt  { SqlStmt::CreateIndexStmt($1) }
  | create_table_stmt  { SqlStmt::CreateTableStmt($1) }
  | create_resource_group_stmt  { SqlStmt::CreateResourceGroupStmt($1) }
<<<<<<< HEAD
  | create_srs_stmt  { SqlStmt::CreateSRSStmt($1) }
=======
  | create_role_stmt  { SqlStmt::CreateRoleStmt($1) }
>>>>>>> 0c52afdb
  
  ;

end_of_input -> SqlStmt:
    {
      SqlStmt::None
    }
  ;

select_stmt -> SelectStmt:
    query_expression
    {
      $1
    }
  | query_expression locking_clause_list
    {
      match $1 {
        SelectStmt::Query(mut q) => {
          q.lock_clauses = $2;
          SelectStmt::Query(q)
        }

        _ => $1
      }
    }
  | query_expression_parens
    {
      $1
    }
  | select_stmt_with_into
    {
      $1
    }
  ;

select_stmt_with_into -> SelectStmt:
    '(' select_stmt_with_into ')'
    {
      $2
    }
  | query_expression into_clause
    {
      match $1 {
        SelectStmt::Query(mut q) => {
          q.into_clause = Some($2);
          SelectStmt::Query(q)
        }

        _ => $1
      }
    }
  | query_expression into_clause locking_clause_list
    {
      match $1 {
        SelectStmt::Query(mut q) => {
          q.into_clause = Some($2);
          q.lock_clauses = $3;
          SelectStmt::Query(q)
        }

        _ => $1
      }
    }
  | query_expression locking_clause_list into_clause
    {
      match $1 {
        SelectStmt::Query(mut q) => {
          q.lock_clauses = $2;
          q.into_clause = Some($3);
          SelectStmt::Query(q)
        }

        _ => $1
      }
    }
  | query_expression_parens into_clause
    {
      match $1 {
        SelectStmt::SubQuery(mut q) => {
          q.into_clause = Some($2);
          SelectStmt::SubQuery(q)
        }

        _ => $1
      }
    }
  ;

query_expression -> SelectStmt:
    query_expression_body opt_order_clause opt_limit_clause
    {
      match $1 {
        SelectStmt::Query(mut q) => {
          q.order_clause = $2;
          q.limit_clause = $3;
          SelectStmt::Query(q)
        }

        _ => $1
      }
    }
  | with_clause query_expression_body opt_order_clause opt_limit_clause
    {
      let newq = match $2 {
        SelectStmt::Query(mut q) => {
          q.order_clause = $3;
          q.limit_clause = $4;
          SelectStmt::Query(q)
        }
        _ => $2
      };

      SelectStmt::With(
        Box::new(WithQuery {
          with_clause: $1,
          expr_body: newq,
        })
      )
    }
  | query_expression_parens order_clause opt_limit_clause
    {
      match $1 {
        SelectStmt::SubQuery(mut q) => {
          q.order_clause = Some($2);
          q.limit_clause = $3;
          SelectStmt::SubQuery(q)
        }

        _ => $1
      }
    }
  | with_clause query_expression_parens order_clause opt_limit_clause
    {
      let newq = match $2 {
        SelectStmt::SubQuery(mut q) => {
          q.order_clause = Some($3);
          q.limit_clause = $4;
          SelectStmt::SubQuery(q)
        }

        _ => $2
      };

      SelectStmt::With(
        Box::new(WithQuery {
          with_clause: $1,
          expr_body: newq,
        })
      )
    }
  | query_expression_parens limit_clause
    {
      match $1 {
        SelectStmt::SubQuery(mut q) => {
          q.limit_clause = Some($2);
          SelectStmt::SubQuery(q)
        }

        _ => $1
      }
    }
  | with_clause query_expression_parens limit_clause
    {
      let newq = match $2 {
        SelectStmt::SubQuery(mut q) => {
          q.limit_clause = Some($3);
          SelectStmt::SubQuery(q)
        }

        _ => $2
      };

      SelectStmt::With(
        Box::new(WithQuery {
          with_clause: $1,
          expr_body: newq,
        })
      )
    }
  | with_clause query_expression_parens
    {
      SelectStmt::With(
        Box::new(WithQuery {
          with_clause: $1,
          expr_body: $2,
        })
      )
    }
  ;

query_expression_body -> SelectStmt:
    query_primary
    {
      $1
    }
  | query_expression_body 'UNION' union_option query_primary
    {
      match $1 {
        SelectStmt::Query(mut q) => {
          q.union_opt = $3;
          q.union_query = Some(Box::new($4));
          SelectStmt::Query(q)
        }
        _ => $1
      }
    }
  | query_expression_parens 'UNION' union_option query_primary
    {
      match $1 {
        SelectStmt::SubQuery(mut q) => {
          q.union_opt = $3;
          q.union_query = Some(Box::new($4));
          SelectStmt::SubQuery(q)
        }
        _ => $1
      }
    }
  | query_expression_body 'UNION' union_option query_expression_parens
    {
      match $1 {
        SelectStmt::Query(mut q) => {
          q.union_opt = $3;
          q.union_query = Some(Box::new($4));
          SelectStmt::Query(q)
        }
        _ => $1
      }
    }
  | query_expression_parens 'UNION' union_option query_expression_parens
    {
      match $1 {
        SelectStmt::SubQuery(mut q) => {
          q.union_opt = $3;
          q.union_query = Some(Box::new($4));
          SelectStmt::SubQuery(q)
        }
        _ => $1
      }
    }
  ;

query_expression_parens -> SelectStmt:
    '(' query_expression_parens ')'
    { 
    	SelectStmt::SubQuery(Box::new(
		SubQuery {
			span: $span,
			query: $2,
			into_clause: None,
			union_opt: None,
			union_query: None,
			order_clause: None,
			limit_clause: None,
		}

	))
    }
  | '(' query_expression ')'
    { 
    	SelectStmt::SubQuery(Box::new(
		SubQuery {
			span: $span,
			query: $2,
			into_clause: None,
			union_opt: None,
			union_query: None,
			order_clause: None,
			limit_clause: None,
		}

	))
    }
  | '(' query_expression locking_clause_list ')'
    {
      let newq = match $2 {
        SelectStmt::Query(mut q) => {
      	  q.lock_clauses = $3;
          SelectStmt::Query(q)
        },

        _ => $2
      };

      SelectStmt::SubQuery(Box::new(
	SubQuery {
		span: $span,
		query: newq,
		into_clause: None,
		union_opt: None,
		union_query: None,
		order_clause: None,
		limit_clause: None,
	}
      ))
    }
  ;

query_primary -> SelectStmt:
    query_specification
    {
	    $1	
    }
  | table_value_constructor
    {
      SelectStmt::ValueConstructor($1)
    }
  | 'TABLE' table_ident
    {
      SelectStmt::ExplicitTable($2)
    }
  ;

query_specification -> SelectStmt:
    "SELECT" 
    select_options
    select_items 
    into_clause 
    opt_from_clause 
    opt_where_clause 
    opt_group_clause 
    opt_having_clause 
    opt_window_clause
    {
      SelectStmt::Query(Box::new(Query {
        span: $span,
        opts: $2,
        items: $3,
        into_clause: Some($4),
        from_clause: $5,
        where_clause: $6,
        group_clause: $7,
        having_clause: $8,
        window_clause: $9,
        limit_clause: None,
        lock_clauses: vec![],
        order_clause: None,
        union_opt: None,
        union_query: None,
      }))
    }
  | "SELECT"
    select_options 
    select_items 
    opt_from_clause 
    opt_where_clause 
    opt_group_clause 
    opt_having_clause 
    opt_window_clause
    {
      SelectStmt::Query(Box::new(Query {
        span: $span,
        opts: $2,
        items: $3,
        from_clause: $4,
        where_clause: $5,
        group_clause: $6,
        having_clause: $7,
        window_clause: $8,
        limit_clause: None,
        lock_clauses: vec![],
        into_clause: None,
        order_clause: None,
        union_opt: None,
        union_query: None,
      }))
    }
  ;

opt_from_clause -> Option<FromClause>:
    /* empty. */ %prec 'EMPTY_FROM_CLAUSE'
    { 
      None
    }
  | 'FROM' from_tables
    {
      Some($2)
    }
  ;

from_tables -> FromClause:
    'DUAL'
    {
      FromClause::Dual
    }
  | table_reference_list
    {
      FromClause::TableRefs($1)
    }
  ;

table_reference_list -> Vec<TableRef>:
    table_reference
      {
        vec![$1]
      }
    | table_reference_list ',' table_reference
      {
        $1.push($3);
        $1
      }
  ;


table_value_constructor -> Vec<Vec<Expr>>:
    "VALUES" values_row_list
      {
        $2
      }
  ;

explicit_table -> TableIdent:
    "TABLE" table_ident
    {
      $2
    }
  ;

select_options -> Vec<QuerySpecOpt>:
   /* empty*/
    {
	    vec![]
    }
  | select_option_list
    {
	    $1
    }
  ;

select_option_list -> Vec<QuerySpecOpt>:
    select_option_list select_option
    {
	    $1.push($2);
	    $1
    }
  | select_option
    {
	    vec![$1]
    }
  ;

select_option -> QuerySpecOpt:
    query_spec_option
    {
      $1
    }
  //| "SQL_NO_CACHE"
  //  {
  //    $span
  //  }
  ;

locking_clause_list -> Vec<LockClause>:
    locking_clause_list locking_clause
    {
      $1.push($2);
      $1
    }
  | locking_clause
    {
      vec![$1]
    }
  ;

locking_clause -> LockClause:
    'FOR' 'UPDATE' opt_locked_row_action
    {
      LockClause {
        lock_strength: LockStrength::Update,
        locked_row_action: $3,
        tables: vec![],
      }
    }
  | 'FOR' 'SHARE' opt_locked_row_action
    {
      LockClause {
        lock_strength: LockStrength::Share,
        locked_row_action: $3,
        tables: vec![],
      }
    }
  | "FOR" 'UPDATE' 'OF' table_alias_ref_list opt_locked_row_action
    {
      LockClause {
        lock_strength: LockStrength::Update,
        tables: $4,
        locked_row_action: $5,
      }
    }
  | "FOR" 'SHARE' 'OF' table_alias_ref_list opt_locked_row_action
    { 
      LockClause {
        lock_strength: LockStrength::Share,
        tables: $4,
        locked_row_action: $5,
      }
    }
  | "LOCK" "IN" "SHARE" "MODE"
    {
      LockClause {
        lock_strength: LockStrength::InShare,
        tables: vec![],
        locked_row_action: None,
      }
    }
  ;

opt_locked_row_action -> Option<LockedRowAction>:
    /* Empty */ 
    { 
      None
    }
  | locked_row_action
    {
      Some($1)
    }
  ;

locked_row_action -> LockedRowAction:
    "SKIP" "LOCKED" 
    { 
      LockedRowAction::SkipLocked
    }
  | "NOWAIT" 
    { 
      LockedRowAction::NoWait
    }
  ;

select_items -> Items:
    select_items ',' select_item
    {
      if let Items::Items(mut items) = $1 {
        items.push($3);
        Items::Items(items)
      } else {
        $1
      }
    }
  | select_item
    {
      Items::Items(vec![$1])
    }
  | '*'
    {
      Items::Wild( ItemWild { span: $span } )
    }
  ;

select_item -> Item:
    table_wild 
    { 
      Item::TableWild($1)
    }
  | expr select_alias
    {
        Item::ItemExpr(Box::new(ItemExpr {
          span: $span,
          expr: $1,
          alias_name: $2
        }))
    }
  ;

select_alias -> Option<String>:
    /* empty */ 
    { 
      None
    }
  | 'AS' ident 
    { 
      Some($2.0)
    }
  | 'AS' 'TEXT_STRING'
    { 
      Some(String::from($lexer.span_str($2.as_ref().unwrap().span())))
    }
  | ident 
    {
      Some($1.0) 
    }
  | 'TEXT_STRING' 
    { 
      Some(String::from($lexer.span_str($1.as_ref().unwrap().span())))
    }
  ;

optional_braces -> Option<String>:
    /* empty */
    {
      None
    }
  | '(' ')'
    {
      Some(String::from("()"))
    }
  ;

expr -> Expr:
    expr or expr %prec 'OR_OR'
    {
      Expr::BinaryOperationExpr {
        span: $span,
        left: Box::new($1),
        right: Box::new($3),
        operator: Op::OR
      }
    }
  | expr 'XOR' expr %prec 'XOR'
    {
      Expr::BinaryOperationExpr {
        span: $span,
        left: Box::new($1),
        right: Box::new($3),
        operator: Op::BIT_XOR
      }
    }
  | expr 'AND' expr %prec 'AND'
    {
      Expr::BinaryOperationExpr {
        span: $span,
        left: Box::new($1),
        right: Box::new($3),
        operator: Op::AND
      }
    }
  | 'NOT' expr %prec 'NOT'
    {
      Expr::UnaryOperationExpr {
        span: $span,
        expr: Box::new($2),
        operator: Op::NOT
      }
    }
  | bool_pri 'IS' 'TRUE' %prec 'IS'
    {
      Expr::IsTruthExpr {
        span: $span,
        expr: Box::new($1),
        is_not: false,
        is_true: true,
      }
    }
  | bool_pri 'IS' not 'TRUE' %prec 'IS'
    {
      Expr::IsTruthExpr {
        span: $span,
        expr: Box::new($1),
        is_not: true,
        is_true: true,
      }
    }
  | bool_pri 'IS' 'FALSE' %prec 'IS'
    {
      Expr::IsTruthExpr {
        span: $span,
        expr: Box::new($1),
        is_not: false,
        is_true: false,
      }
    }
  | bool_pri 'IS' not 'FALSE' %prec 'IS'
    {
      Expr::IsTruthExpr {
        span: $span,
        expr: Box::new($1),
        is_not: true,
        is_true: false,
      }
    }
  | bool_pri 'IS' 'UNKNOWN' %prec 'IS'
    {
      Expr::IsUnknownExpr {
        span: $span,
        expr: Box::new($1),
        is_not: false
      }
    }
  | bool_pri 'IS' not 'UNKNOWN' %prec 'IS'
    {
      Expr::IsUnknownExpr {
        span: $span,
        expr: Box::new($1),
        is_not: true,
      }
    }
  | bool_pri %prec 'SET_VAR'
    {
      $1
    }
  ;

bool_pri -> Expr:
    bool_pri 'IS' 'NULL' %prec 'IS'
    {
      Expr::IsNullExpr {
        span: $span,
        expr: Box::new($1),
        is_not: false
      }
    }
  | bool_pri 'IS' not 'NULL' %prec 'IS'
    {
      Expr::IsNullExpr {
        span: $span,
        expr: Box::new($1),
        is_not: true
      }
    }
  | bool_pri comp_op predicate
    {
      Expr::BinaryOperationExpr {
        span: $span,
        left: Box::new($1),
        right: Box::new($3),
        operator: $2
      }
    }
    // grmtool compatibility for 'COMP_OP'
  | bool_pri comp_op all_or_any table_subquery %prec 'EQ'
    {
      Expr::CompSubQueryExpr(Box::new(CompSubQueryExpr {
        span: $span,
        expr: Box::new($1),
        operator: $2,
        opt: $3,
        subquery: $4
      }))
    }
  | predicate
    {
      $1
    }
  ;

predicate -> Expr:
    bit_expr 'IN' table_subquery
    {
      Expr::InExpr {
        span: $span,
        is_not: false,
        expr: Box::new($1),
        exprs: vec![Expr::SubQueryExpr(Box::new($3))]
      }
    }
  | bit_expr not 'IN' table_subquery
    {
      Expr::InExpr {
        span: $span,
        is_not: true,
        expr: Box::new($1),
        exprs: vec![Expr::SubQueryExpr(Box::new($4))]
      }
    }
  | bit_expr 'IN' '(' expr ')'
    {
      Expr::InExpr {
        span: $span,
        is_not: false,
        expr: Box::new($1),
        exprs: vec![$4]
      }
    }
  | bit_expr 'IN' '(' expr ',' expr_list ')'
    {
      let mut exprs = vec![$4];
      exprs.extend($6);
      Expr::InExpr {
        span: $span,
        is_not: false,
        expr: Box::new($1),
        exprs,
      }
    }
  | bit_expr not 'IN' '(' expr ')'
    {
      Expr::InExpr {
        span: $span,
        is_not: true,
        expr: Box::new($1),
        exprs: vec![$5] 
      }
    }
  | bit_expr not 'IN' '(' expr ',' expr_list ')'
    {
      let mut exprs = vec![$5];
      exprs.extend($7);
      Expr::InExpr {
        span: $span,
        is_not: true,
        expr: Box::new($1),
        exprs,
      }
    }
  | bit_expr 'MEMBER' 'OF' '(' simple_expr ')' %prec 'MEMBER'
    {
      Expr::MemberOfExpr {
        span: $span,
        expr: Box::new($1),
        of_expr: Box::new($5)
      }
    }
  | bit_expr 'BETWEEN' bit_expr 'AND' predicate
    {
      Expr::BetweenExpr {
        span: $span,
        is_not: false,
        expr: Box::new($1),
        left: Box::new($3),
        right: Box::new($5)
      }
    }
  | bit_expr not 'BETWEEN' bit_expr 'AND' predicate
    {
      Expr::BetweenExpr {
        span: $span,
        is_not: true,
        expr: Box::new($1),
        left: Box::new($4),
        right: Box::new($6)
      }
    }
  | bit_expr 'SOUNDS' 'LIKE' bit_expr
    {
      Expr::SoundsExpr {
        span: $span,
        left: Box::new($1),
        right: Box::new($4)
      }
    }
  | bit_expr 'LIKE' simple_expr
    {
      Expr::LikeExpr {
        span: $span,
        expr: Box::new($1),
        pattern_expr: Box::new($3),
        escape_expr: None,
        is_not: false,
      }
    }
  | bit_expr 'LIKE' simple_expr 'ESCAPE' simple_expr %prec 'ESCAPE'
    {
      Expr::LikeExpr {
        span: $span,
        expr: Box::new($1),
        pattern_expr: Box::new($3),
        escape_expr: Some(Box::new($5)),
        is_not: false,
      }
    }
  | bit_expr not 'LIKE' simple_expr
    {
      Expr::LikeExpr {
        span: $span,
        expr: Box::new($1),
        pattern_expr: Box::new($4),
        escape_expr: None,
        is_not: true,
      }
    }
  | bit_expr not 'LIKE' simple_expr 'ESCAPE' simple_expr %prec 'ESCAPE'
    {
      Expr::LikeExpr {
        span: $span,
        expr: Box::new($1),
        pattern_expr: Box::new($4),
        escape_expr: Some(Box::new($6)),
        is_not: true,
      }
    }
  | bit_expr 'REGEXP' bit_expr
    {
      Expr::RegexpExpr {
        span: $span,
        left: Box::new($1),
        right: Box::new($3),
        is_not: false,
      }
    }
  | bit_expr not 'REGEXP' bit_expr
    {
      Expr::RegexpExpr {
        span: $span,
        left: Box::new($1),
        right: Box::new($4),
        is_not: true,
      }
    }
  | bit_expr %prec 'SET_VAR'
    {
      $1
    }
  ;

bit_expr -> Expr:
    bit_expr '|' bit_expr %prec '|'
    {
      Expr::BinaryOperationExpr {
        span: $span,
        left: Box::new($1),
        right: Box::new($3),
        operator: Op::BIT_OR
      }
    }
  | bit_expr '&' bit_expr %prec '&'
    {
      Expr::BinaryOperationExpr {
        span: $span,
        left: Box::new($1),
        right: Box::new($3),
        operator: Op::BIT_AND
      }
    }
  | bit_expr 'SHIFT_LEFT' bit_expr %prec 'SHIFT_LEFT'
    {
      Expr::BinaryOperationExpr {
        span: $span,
        left: Box::new($1),
        right: Box::new($3),
        operator: Op::SHIFT_LEFT
      }
    }
  | bit_expr 'SHIFT_RIGHT' bit_expr %prec 'SHIFT_RIGHT'
    {
      Expr::BinaryOperationExpr {
        span: $span,
        left: 	Box::new($1),
        right: Box::new($3),
        operator: Op::SHIFT_RIGHT
      }
    }
  | bit_expr '+' bit_expr %prec '+'
    {
      Expr::BinaryOperationExpr {
        span: $span,
        left: Box::new($1),
        right: Box::new($3),
        operator: Op::PLUS
      }
    }
  | bit_expr '-' bit_expr %prec '-'
    {
      Expr::BinaryOperationExpr {
        span: $span,
        left: Box::new($1),
        right: Box::new($3),
        operator: Op::MINUS
      }
    }
  | bit_expr '+' 'INTERVAL' expr interval %prec '+'
    {
      Expr::FuncCallExpr {
        span: $span,
        name: String::from("DATE_ADD"),
        args: vec![$1, $4, $5]
      }
    }
  | bit_expr '-' 'INTERVAL' expr interval %prec '-'
    {
      Expr::FuncCallExpr {
        span: $span,
        name: String::from("DATE_SUB"),
        args: vec![$1, $4, $5]
      }
    }
  | bit_expr '*' bit_expr %prec '*'
    {
      Expr::BinaryOperationExpr {
        span: $span,
        left: Box::new($1),
        right: Box::new($3),
        operator: Op::MUL
      }
    }
  | bit_expr '/' bit_expr %prec '/'
    {
      Expr::BinaryOperationExpr {
        span: $span,
        left: Box::new($1),
        right: Box::new($3),
        operator: Op::DIV
      }
    }
  | bit_expr '%' bit_expr %prec '%'
    {
      Expr::BinaryOperationExpr {
        span: $span,
        left: Box::new($1),
        right: Box::new($3),
        operator: Op::MOD
      }
    }
  | bit_expr 'DIV' bit_expr %prec 'DIV'
    {
      Expr::BinaryOperationExpr {
        span: $span,
        left: Box::new($1),
        right: Box::new($3),
        operator: Op::DIV
      }
    }
  | bit_expr 'MOD' bit_expr %prec 'MOD'
    {
      Expr::BinaryOperationExpr {
        span: $span,
        left: Box::new($1),
        right: Box::new($3),
        operator: Op::MOD
      }
    }
  | bit_expr '^' bit_expr
    {
      Expr::BinaryOperationExpr {
        span: $span,
        left: Box::new($1),
        right: Box::new($3),
        operator: Op::BIT_XOR
      }
    }
  | simple_expr %prec 'SET_VAR'
    {
      $1
    }
  ;

or -> Op:
    OR
    {
      Op::OR
    }
  | OR_OR
    {
      Op::OR
    }
  ;

and -> Span:
    'AND' 
    {
      $span
    }
 | 'AND_AND'
   {
     $span
   }
 ;

not -> Span:
    'NOT'
    {
      $span
    }
  ;

not2 -> Span:
    '!' { $span }
  | 'NOT2' { $span }
  ;

comp_op -> Op:
    'EQ'     { Op::EQ }
  | 'ASSIGN_EQ' { Op::ASSIGN_EQ }
  | 'GE' { Op::GE }
  | 'GT' { Op::GT }
  | 'LE' { Op::LE }
  | 'LT' { Op::LT }
  | 'NE' { Op::NE }
  ;

all_or_any -> String:
    'ALL'  { String::from("ALL")  }
  | 'ANY'  { String::from("ANY")  }
  | 'SOME' { String::from("SOME") }
  ;

simple_expr -> Expr:
    simple_ident
    {
      Expr::SimpleIdentExpr($1)
    }
  | func_call_keyword
    {
      Expr::Ori(String::from($lexer.span_str($1)))
    }
  | func_call_nonkeyword
    {
      Expr::Ori(String::from($lexer.span_str($1)))
    }
  | func_call_generic
    {
      Expr::Ori(String::from($lexer.span_str($1)))
    }
  | func_call_conflict
    {
      Expr::Ori(String::from($lexer.span_str($1)))
    }
  | simple_expr 'COLLATE' ident_or_text %prec 'NEG_PREC'
    {
      Expr::CollateExpr {
        span: $span,
        expr: Box::new($1),
        name: $3
      }
    }
  | literal_or_null
    {
      Expr::LiteralExpr($1)  
    }
  | param_marker
    {
      Expr::ParamMarkerExpr
    }
  | variable
    {
      Expr::VarExpr($1)
    }
  | set_func_specification
    {
      Expr::SetFuncSpecExpr(Box::new($1))
    }
  | window_func_call
    {
      Expr::Ori(String::from($lexer.span_str($1)))
    }
  | simple_expr OR_OR simple_expr
    {
      Expr::BinaryOperationExpr {
        span: $span,
        left: Box::new($1),
        right: Box::new($3),
        operator: Op::OR,
      }
    }
  | '+' simple_expr %prec 'NEG_PREC'
    {
      Expr::UnaryOperationExpr {
        expr: Box::new($2),
        span: $span,
        operator: Op::PLUS
      }
    }
  | '-' simple_expr %prec 'NEG_PREC'
    {
      Expr::UnaryOperationExpr {
        span: $span,
        expr: Box::new($2),
        operator: Op::MINUS
      }
    }
  | '~' simple_expr %prec 'NEG_PREC'
    {
      Expr::UnaryOperationExpr {
        span: $span,
        expr: Box::new($2),
        operator: Op::NEG
      }
    }
  | not2 simple_expr %prec 'NEG_PREC'
    {
      Expr::UnaryOperationExpr {
        span: $span,
        expr: Box::new($2),
        operator: Op::NEG
      }
    }
  | row_subquery
    {
      Expr::SubQueryExpr(Box::new($1))
    }
  | '(' expr ')'  //%prec 'LOWER_THEN_INTERVAL'
    { 
      Expr::RowExpr(vec![$2])
    }
  | '(' expr_list ',' expr ')' 
    {
      $2.push($4);
      
      Expr::RowExpr($2)
    }
  | 'ROW' '(' expr_list ',' expr ')' 
    {
      $3.push($5);
      Expr::RowExpr($3)
    }
  | 'EXISTS' table_subquery
    {
      Expr::ExistsSubQuery(Box::new($2))
    }
  | '{' ident expr '}'
    {
      Expr::Ori(String::from($lexer.span_str($span)))
    }
  | 'MATCH' ident_list_arg 'AGAINST' '(' bit_expr fulltext_options ')'
    {
      Expr::Ori(String::from($lexer.span_str($span)))
    }
  | 'BINARY' simple_expr %prec 'NEG_PREC'
    {
      Expr::BinaryExpr(Box::new($2))
    }
  | 'CAST' '(' expr AS cast_type opt_array_cast ')'
    {
      Expr::Ori(String::from($lexer.span_str($span)))
    }
  | 'CAST' '(' expr 'AT' 'LOCAL' 'AS' cast_type opt_array_cast ')'
    {
      Expr::Ori(String::from($lexer.span_str($span)))
    }
  | 'CAST' '(' expr 'AT' 'TIME' 'ZONE' opt_interval 'TEXT_STRING' 'AS' 'DATETIME' type_datetime_precision ')'
    {
      Expr::Ori(String::from($lexer.span_str($span)))
    }
  | 'CASE' opt_expr when_list opt_else 'END'
    {
      Expr::CaseExpr {
        span: $span,
        expr: Box::new($2),
        when_exprs: $3,
        else_expr: Box::new($4)
      }
    }
  | 'CONVERT' '(' expr ',' cast_type ')'
    {
      Expr::Ori(String::from($lexer.span_str($span)))
    }
  | 'CONVERT' '(' expr 'USING' charset_name ')'
    {
      Expr::Ori(String::from($lexer.span_str($span)))
    }
  | 'DEFAULT' '(' simple_ident ')'
    {
      Expr::Ori(String::from($lexer.span_str($span)))
    }
  | 'VALUES' '(' simple_ident_nospvar ')'
    {
      Expr::ValuesExpr($3)
    }
  | 'INTERVAL' expr interval '+' expr //%prec 'INTERVAL'
    {
      Expr::FuncCallExpr {
        span: $span,
        name: String::from("DATE_ADD"),
        args: vec![$2, $3, $5]
      }
    }
  | simple_ident 'JSON_SEPARATOR' 'TEXT_STRING'
    {
      Expr::Ori(String::from($lexer.span_str($span)))
    }
   | simple_ident 'JSON_UNQUOTED_SEPARATOR' 'TEXT_STRING'
    {
      Expr::Ori(String::from($lexer.span_str($span)))
    }
  ;

opt_array_cast -> Option<String>:
  /* empty */ { None }
  | 'ARRAY' { Some(String::from("ARRAY")) }
  ;

func_call_keyword -> Span:
    char '(' expr_list ')'
    {
      $span
    }
  | char '(' expr_list 'USING' charset_name ')'
    {
      $span
    }
  | 'CURRENT_USER' optional_braces
    {
      $span
    }
  | 'DATE' '(' expr ')'
    {
      $span
    }
  | 'DAY' '(' expr ')'
    {
      $span
    }
  | 'HOUR' '(' expr ')'
    {
      $span
    }
  | 'INSERT' '(' expr ',' expr ',' expr ',' expr ')'
    {
      $span
    }
  | 'INTERVAL' '(' expr ',' expr ')'  
    {
      $span
    }
  | 'INTERVAL' '(' expr ',' expr ',' expr_list ')' 
    {
      $span
    }
  | 'JSON_VALUE' '(' simple_expr ',' text_literal opt_returning_type opt_on_empty_or_error ')'
    {
      $span
    }
  | 'LEFT' '(' expr ',' expr ')'
    {
      $span
    }
  | 'MINUTE' '(' expr ')'
    {
      $span
    }
  | 'MONTH' '(' expr ')'
    {
      $span
    }
  | 'RIGHT' '(' expr ',' expr ')'
    {
      $span
    }
  | 'SECOND' '(' expr ')'
    {
      $span
    }
  | 'TIME' '(' expr ')'
    {
      $span
    }
  | 'TIMESTAMP' '(' expr ')'
    {
      $span
    }
  | 'TIMESTAMP' '(' expr ',' expr ')'
    {
      $span
    }
  | 'DATE' 'TEXT_STRING'
    {
      $span
    }
  | 'TIME' 'TEXT_STRING'
    {
      $span
    }
  | 'TIMESTAMP' 'TEXT_STRING'
    {
      $span
    }
  | 'TRIM' '(' expr ')'
    {
      $span
    }
  | 'TRIM' '(' 'LEADING' expr 'FROM' expr ')'
    {
      $span
    }
  | 'TRIM' '(' 'TRAILING' expr 'FROM' expr ')'
    {
      $span
    }
  | 'TRIM' '(' 'BOTH' expr 'FROM' expr ')'
    {
      $span
    }
  | 'TRIM' '(' 'LEADING' 'FROM' expr ')'
    {
      $span
    }
  | 'TRIM' '(' 'TRAILING' 'FROM' expr ')'
    {
      $span
    }
  | 'TRIM' '(' BOTH 'FROM' expr ')'
    {
      $span
    }
  | 'TRIM' '(' expr 'FROM' expr ')'
    {
      $span
    }
  | 'USER' '(' ')'
    {
      $span
    }
  | 'YEAR' '(' expr ')'
    {
      $span
    }
  | 'PASSWORD' '(' opt_expr_list ')'
    {
      $span
    }

  ;

func_call_nonkeyword -> Span:
    'ADDDATE' '(' expr ',' expr ')'
    {
      $span
    }
  | 'ADDDATE' '(' expr ',' 'INTERVAL' expr interval ')'
    {
      $span
    }
  | 'CURDATE' optional_braces
    {
      $span
    }
  | 'CURTIME' func_datetime_precision
    {
      $span
    }
  | 'DATE_ADD' '(' expr ',' 'INTERVAL' expr interval ')'
    {
      $span
    }
  | 'DATE_SUB' '(' expr ',' 'INTERVAL' expr interval ')'
    {
      $span
    }
  | 'EXTRACT' '(' interval FROM expr ')'
    {
      $span
    }
  | 'GET_FORMAT' '(' date_time_type  ',' expr ')'
    {
      $span
    }
  | now
    {
      $span
    }
  | 'POSITION' '(' bit_expr 'IN' expr ')'
    {
      $span
    }
  | 'SUBDATE' '(' expr ',' expr ')'
    {
      $span
    }
  | 'SUBDATE' '(' expr ',' 'INTERVAL' expr interval ')'
    {
      $span
    }
  | 'SUBSTRING' '(' expr ',' expr ',' expr ')'
    {
      $span
    }
  | 'SUBSTRING' '(' expr ',' expr ')'
    {
      $span
    }
  | 'SUBSTRING' '(' expr FROM expr ')'
    {
      $span
    }

  | 'SUBSTRING' '(' expr 'FROM' expr 'FOR' expr ')'
    {
      $span
    }
  | 'SYSDATE' func_datetime_precision
    {
      $span
    }
  | 'TIMESTAMP_ADD' '(' interval_time_stamp ',' expr ',' expr ')'
    {
      $span
    }
  | 'TIMESTAMP_DIFF' '(' interval_time_stamp ',' expr ',' expr ')'
    {
      $span
    }
  | 'UTC_DATE' optional_braces
    {
      $span
    }
  | 'UTC_TIME' func_datetime_precision
    {
      $span
    }
  | 'UTC_TIMESTAMP' func_datetime_precision
    {
      $span
    }
  ;

opt_returning_type -> Span:
    {
      $span
    }
  | 'RETURNING' cast_type
    {
      $span
    }
  ;

func_call_conflict -> Span:
    'ASCII' '(' expr ')'
    {
      $span
    }
  | 'CHARSET' '(' expr ')'
    {
      $span
    }
  | 'COALESCE' '(' expr_list ')'
    {
      $span
    }
  | 'COLLATION' '(' expr ')'
    {
      $span
    }
  | 'DATABASE' '(' ')'
    {
      $span
    }
  | 'IF' '(' expr ',' expr ',' expr ')'
    {
      $span
    }
  | 'FORMAT' '(' expr ',' expr ')'
    {
      $span
    }
  | 'FORMAT' '(' expr ',' expr ',' expr ')'
    {
      $span
    }
  | 'MICROSECOND' '(' expr ')'
    {
      $span
    }
  | 'MOD' '(' expr ',' expr ')'
    {
      $span
    }
  | 'QUARTER' '(' expr ')'
    {
      $span
    }
  | 'REPEAT' '(' expr ',' expr ')'
    {
      $span
    }
  | 'REPLACE' '(' expr ',' expr ',' expr ')'
    {
      $span
    }
  | 'REVERSE' '(' expr ')'
    {
      $span
    }
  | 'ROW_COUNT' '(' ')'
    {
      $span
    }
  | 'TRUNCATE' '(' expr ',' expr ')'
    {
      $span
    }
  | 'WEEK' '(' expr ')'
    {
      $span
    }
  | 'WEEK' '(' expr ',' expr ')'
    {
      $span
    }
  | 'WEIGHT_STRING' '(' expr ')'
    {
      $span
    }
  | 'WEIGHT_STRING' '(' expr 'AS' char ws_num_codepoints ')'
    {
      $span
    }
  | 'WEIGHT_STRING' '(' expr 'AS' 'BINARY' ws_num_codepoints ')'
    {
      $span
    }
  | 'WEIGHT_STRING' '(' expr ',' ulong_num ',' ulong_num ',' ulong_num ')'
    {
      $span
    }
  | geometry_func 
    {
      $span
    }
  ;

geometry_func -> Span:
    'GEOMETRYCOLLECTION' '(' opt_expr_list ')'
    {
      $span
    }
  | 'LINESTRING' '(' expr_list ')'
    {
      $span
    }
  | 'MULTILINESTRING' '(' expr_list ')'
    {
      $span
    }
  | 'MULTIPOINT' '(' expr_list ')'
    {
      $span
    }
  | 'MULTIPOLYGON' '(' expr_list ')'
    {
      $span
    }
  | 'POINT' '(' expr ',' expr ')'
    {
      $span
    }
  | 'POLYGON' '(' expr_list ')'
    {
      $span
    }
  ;

func_call_generic -> Span:
    IDENT_sys '(' opt_udf_expr_list ')'
    {
      $span
    }
  | ident '.' ident '(' opt_expr_list ')'
    {
      $span
    }
  ;

fulltext_options -> String:
    opt_natural_language_mode opt_query_expansion
    { 
      let mut s = String::new();
      if let Some(mode) = $1 {
        s.push_str(mode.as_str());
      }

      if let Some(exp) = $2 {
        s.push_str(exp.as_str());
      }

      s
    }
  | 'IN' 'BOOLEAN' 'MODE'
    {
      String::from("IN BOOLEAN MODE")
    }
  ;

opt_natural_language_mode -> Option<String>:
      /* nothing */                     { None }
    | 'IN' 'NATURAL' 'LANGUAGE' 'MODE'  { Some(String::from("IN NATURAL LANGUAGE MODE")) }
    ;

opt_query_expansion -> Option<String>:
      /* nothing */                      { None }
    | 'WITH' 'QUERY' 'EXPANSION'         { Some(String::from("WITH QUERY EXPANSION")) }
    ;

opt_udf_expr_list -> Expr:
    /* empty */     { Expr::None }
    | udf_expr_list { Expr::Ori(String::from($lexer.span_str($span))) }
    ;

udf_expr_list -> Vec<Expr>:
      udf_expr
      {
        vec![$1]
      }
    | udf_expr_list ',' udf_expr
      {
        $1.push($3);
        $1
      }
    ;

udf_expr -> Expr:
      expr select_alias
      {
        Expr::Ori(String::from($lexer.span_str($span)))
      }
    ;

set_func_specification -> Expr:
      sum_expr            
      { 
        $1
      }
    | grouping_operation  
      { 
        Expr::Ori(String::from($lexer.span_str($span)))
      }
    ;

sum_expr -> Expr:
    'AVG' '(' in_sum_expr ')' opt_windowing_clause
    {
      Expr::AggExpr( AggExpr {
        span: $span,
        name: AggFuncName::Avg,
        distinct: false,
        exprs: vec![$3],
        group_concat_distinct: None,
        gorder_clause: vec![],
        gconcat_separator: None,
      })
    }
  | 'AVG' '(' 'DISTINCT' in_sum_expr ')' opt_windowing_clause
    {
      Expr::AggExpr( AggExpr {
        span: $span,
        name: AggFuncName::Avg,
        distinct: true,
        exprs: vec![$4],
        group_concat_distinct: None,
        gorder_clause: vec![],
        gconcat_separator: None,
      })
    }
  | 'BIT_AND'  '(' in_sum_expr ')' opt_windowing_clause
    {
      Expr::AggExpr( AggExpr {
        span: $span,
        name: AggFuncName::BitAnd,
        distinct: false,
        exprs: vec![$3],
        group_concat_distinct: None,
        gorder_clause: vec![],
        gconcat_separator: None,
      })
    }
  | 'BIT_OR'  '(' in_sum_expr ')' opt_windowing_clause
    {
      Expr::AggExpr( AggExpr {
        span: $span,
        name: AggFuncName::BitOr,
        distinct: false,
        exprs: vec![$3],
        group_concat_distinct: None,
        gorder_clause: vec![],
        gconcat_separator: None,
      })
    }
  | 'JSON_ARRAYAGG' '(' in_sum_expr ')' opt_windowing_clause
    {
      Expr::AggExpr( AggExpr {
        span: $span,
        name: AggFuncName::JsonArrayAgg,
        distinct: false,
        exprs: vec![$3],
        group_concat_distinct: None,
        gorder_clause: vec![],
        gconcat_separator: None,
      })
    }
  | 'JSON_OBJECTAGG' '(' in_sum_expr ',' in_sum_expr ')' opt_windowing_clause
    {
      Expr::AggExpr( AggExpr {
        span: $span,
        name: AggFuncName::JsonObjectAgg,
        distinct: false,
        exprs: vec![$3, $5],
        group_concat_distinct: None,
        gorder_clause: vec![],
        gconcat_separator: None,
      })
    }
  | 'ST_COLLECT' '(' in_sum_expr ')' opt_windowing_clause
    {
      Expr::AggExpr( AggExpr {
        span: $span,
        name: AggFuncName::StCollect,
        distinct: false,
        exprs: vec![$3],
        group_concat_distinct: None,
        gorder_clause: vec![],
        gconcat_separator: None,
      })
    }
  | 'ST_COLLECT' '(' 'DISTINCT' in_sum_expr ')' opt_windowing_clause
    {
      Expr::AggExpr( AggExpr {
        span: $span,
        name: AggFuncName::StCollect,
        distinct: true,
        exprs: vec![$4],
        group_concat_distinct: None,
        gorder_clause: vec![],
        gconcat_separator: None,
      })
    }
  | 'BIT_XOR' '(' in_sum_expr ')' opt_windowing_clause
    {
      Expr::AggExpr( AggExpr {
        span: $span,
        name: AggFuncName::BitXor,
        distinct: false,
        exprs: vec![$3],
        group_concat_distinct: None,
        gorder_clause: vec![],
        gconcat_separator: None,
      })
    }
  | 'COUNT' '(' opt_all '*' ')' opt_windowing_clause
    {
      let mut opt = String::with_capacity(4);
      if $3 {
        opt.push_str("ALL ");
      }

      opt.push('*');

      Expr::AggExpr( AggExpr {
        span: $span,
        name: AggFuncName::Count,
        distinct: false,
        exprs: vec![Expr::Ori(opt)],
        group_concat_distinct: None,
        gorder_clause: vec![],
        gconcat_separator: None,
      })
    }
  | 'COUNT' '(' in_sum_expr ')' opt_windowing_clause
    {
      Expr::AggExpr( AggExpr {
        span: $span,
        name: AggFuncName::Count,
        distinct: false,
        exprs: vec![$3],
        group_concat_distinct: None,
        gorder_clause: vec![],
        gconcat_separator: None,
      })
    }
  | 'COUNT' '(' 'DISTINCT' expr_list ')' opt_windowing_clause
    {
      Expr::AggExpr( AggExpr {
        span: $span,
        name: AggFuncName::Count,
        distinct: true,
        exprs: $4,
        group_concat_distinct: None,
        gorder_clause: vec![],
        gconcat_separator: None,
      })
    }
  | 'MIN' '(' in_sum_expr ')' opt_windowing_clause
    {
      Expr::AggExpr( AggExpr {
        span: $span,
        name: AggFuncName::Min,
        distinct: false,
        exprs: vec![$3],
        group_concat_distinct: None,
        gorder_clause: vec![],
        gconcat_separator: None,
      })
    }
  | 'MIN' '(' 'DISTINCT' in_sum_expr ')' opt_windowing_clause
    {
      Expr::AggExpr( AggExpr {
        span: $span,
        name: AggFuncName::Min,
        distinct: true,
        exprs: vec![$4],
        group_concat_distinct: None,
        gorder_clause: vec![],
        gconcat_separator: None,
      })
    }
  | 'MAX' '(' in_sum_expr ')' opt_windowing_clause
    {
      Expr::AggExpr( AggExpr {
        span: $span,
        name: AggFuncName::Max,
        distinct: false,
        exprs: vec![$3],
        group_concat_distinct: None,
        gorder_clause: vec![],
        gconcat_separator: None,
      })
    }
  | 'MAX' '(' 'DISTINCT' in_sum_expr ')' opt_windowing_clause
    {
      Expr::AggExpr( AggExpr {
        span: $span,
        name: AggFuncName::Max,
        distinct: true,
        exprs: vec![$4],
        group_concat_distinct: None,
        gorder_clause: vec![],
        gconcat_separator: None,
      })
    }
  | 'STD' '(' in_sum_expr ')' opt_windowing_clause
    {
      Expr::AggExpr( AggExpr {
        span: $span,
        name: AggFuncName::Std,
        distinct: false,
        exprs: vec![$3],
        group_concat_distinct: None,
        gorder_clause: vec![],
        gconcat_separator: None,
      })
    }
  | 'VARIANCE' '(' in_sum_expr ')' opt_windowing_clause
    {
      Expr::AggExpr( AggExpr {
        span: $span,
        name: AggFuncName::Variance,
        distinct: false,
        exprs: vec![$3],
        group_concat_distinct: None,
        gorder_clause: vec![],
        gconcat_separator: None,
      })
    }
  | 'STDDEV' '(' in_sum_expr ')' opt_windowing_clause
    {
      Expr::AggExpr( AggExpr {
        span: $span,
        name: AggFuncName::StdDev,
        distinct: false,
        exprs: vec![$3],
        group_concat_distinct: None,
        gorder_clause: vec![],
        gconcat_separator: None,
      })
    }
  | 'STDDEV_POP' '(' in_sum_expr ')' opt_windowing_clause
    {
      Expr::AggExpr( AggExpr {
        span: $span,
        name: AggFuncName::StdDevPop,
        distinct: false,
        exprs: vec![$3],
        group_concat_distinct: None,
        gorder_clause: vec![],
        gconcat_separator: None,
      })
    }
  | 'STDDEV_SAMP' '(' in_sum_expr ')' opt_windowing_clause
    {
      Expr::AggExpr( AggExpr {
        span: $span,
        name: AggFuncName::StdDevSamp,
        distinct: false,
        exprs: vec![$3],
        group_concat_distinct: None,
        gorder_clause: vec![],
        gconcat_separator: None,
      })
    }
  | 'VAR_POP' '(' in_sum_expr ')' opt_windowing_clause
    {
      Expr::AggExpr( AggExpr {
        span: $span,
        name: AggFuncName::VarPop,
        distinct: false,
        exprs: vec![$3],
        group_concat_distinct: None,
        gorder_clause: vec![],
        gconcat_separator: None,
      })
    }
  | 'VAR_SAMP' '(' in_sum_expr ')' opt_windowing_clause
    {
      Expr::AggExpr( AggExpr {
        span: $span,
        name: AggFuncName::VarSamp,
        distinct: false,
        exprs: vec![$3],
        group_concat_distinct: None,
        gorder_clause: vec![],
        gconcat_separator: None,
      })
    }
  | 'SUM' '(' in_sum_expr ')' opt_windowing_clause
    {
      Expr::AggExpr( AggExpr {
        span: $span,
        name: AggFuncName::Sum,
        distinct: false,
        exprs: vec![$3],
        group_concat_distinct: None,
        gorder_clause: vec![],
        gconcat_separator: None,
      })
    }
  | 'SUM' '(' 'DISTINCT' in_sum_expr ')' opt_windowing_clause
    {
      Expr::AggExpr( AggExpr {
        span: $span,
        name: AggFuncName::Sum,
        distinct: true,
        exprs: vec![$4],
        group_concat_distinct: None,
        gorder_clause: vec![],
        gconcat_separator: None,
      })
    }
  | 'GROUP_CONCAT' '(' opt_distinct expr_list opt_gorder_clause opt_gconcat_separator ')' opt_windowing_clause
    {
      Expr::AggExpr( AggExpr {
        span: $span,
        name: AggFuncName::GroupConcat,
        distinct: false,
        group_concat_distinct: $3,
        exprs: $4,
        gorder_clause: $5,
        gconcat_separator: $6,
      })
    }
  ;

window_func_call -> Span: 
    'ROW_NUMBER' '(' ')' windowing_clause
    {
      $span
    }
  | 'RANK' '(' ')' windowing_clause
    {
      $span
    }
  | 'DENSE_RANK' '(' ')' windowing_clause
    {
      $span
    }
  | 'CUME_DIST' '(' ')' windowing_clause
    {
      $span
    }
  | 'PERCENT_RANK' '(' ')' windowing_clause
    {
      $span
    }
  | 'NTILE' '(' stable_integer ')' windowing_clause
    {
      $span
    }
  | 'LEAD' '(' expr opt_lead_lag_info ')' opt_null_treatment windowing_clause
    {
      $span
    }
  | 'LAG' '(' expr opt_lead_lag_info ')' opt_null_treatment windowing_clause
    {
      $span
    }
  | 'FIRST_VALUE' '(' expr ')' opt_null_treatment windowing_clause
    {
      $span
    }
  | 'LAST_VALUE'  '(' expr ')' opt_null_treatment windowing_clause
    {
      $span
    }
  | 'NTH_VALUE' '(' expr ',' simple_expr ')' opt_from_first_last opt_null_treatment windowing_clause
    {
      $span
    }
  ;

opt_lead_lag_info -> Span:
    /* Nothing */
    {
      $span
    }
  | ',' stable_integer opt_ll_default
    {
      $span
    }
  ;

stable_integer -> Span:
    int64_literal  { $span }
  | param_or_var   { $span }
  ;

param_or_var -> Span:
    param_marker { $span }
  | ident        { $span }
  | '@' ident_or_text     { $span }
  ;

opt_ll_default -> Span:
    /* Nothing */
    {
      $span
    }
  | ',' expr
    {
      $span
    }
  ;

opt_null_treatment -> Span:
    /* Nothing */
    {
      $span
    }
  | 'RESPECT' 'NULLS'
    {
      $span
    }
  | 'IGNORE'  'NULLS'
    {
      $span
    }
  ;

opt_from_first_last -> Span:
    /* Nothing */
    {
      $span
    }
  | 'FROM' 'FIRST'
    {
      $span
    }
  | 'FROM' 'LAST'
    {
      $span
    }
  ;

opt_windowing_clause -> Span:
    /* Nothing */
    {
      $span
    }
  | windowing_clause
    {
      $span
    }
  ;

windowing_clause -> Span:
    'OVER' window_name_or_spec
    {
      $span
    }
  ;

window_name_or_spec -> Span:
    window_name
    {
      $span
    }
  | window_spec
    {
      $span
    }
  ;

window_name -> String:
    ident
    {
	    $1.0
    }
  ;

window_spec -> String:
    '(' window_spec_details ')'
    {
      String::from($lexer.span_str($span))
    }
  ;

window_spec_details -> Span:
    opt_existing_window_name opt_partition_clause opt_window_order_by_clause opt_window_frame_clause
    {
      $span
    }
  ;

opt_existing_window_name -> Span:
    /* Nothing */
    {
      $span
    }
  | window_name
    {
      $span
    }
  ;

opt_partition_clause -> Span:
    /* Nothing */
    {
      $span
    }
  | 'PARTITION' 'BY' group_list
    {
      $span
    }
  ;

opt_window_order_by_clause -> Span:
    /* Nothing */
    {
      $span
    }
  | 'ORDER' 'BY' order_list
    {
      $span
    }
  ;

opt_window_frame_clause -> Span:
    /* Nothing*/
    {
      $span
    }
  | window_frame_units window_frame_extent opt_window_frame_exclusion
    {
      $span
    }
  ;

window_frame_extent -> Span:
    window_frame_start
    {
      $span
    }
  | window_frame_between
    {
      $span
    }
  ;

window_frame_start -> Span:
    'UNBOUNDED' 'PRECEDING'
    {
      $span
    }
  | NUM_literal 'PRECEDING'
    {
      $span
    }
  | param_marker 'PRECEDING'
    {
      $span
    }
  | 'INTERVAL' expr interval 'PRECEDING'
    {
      $span
    }
  | 'CURRENT' 'ROW'
    {
      $span
    }
  ;

window_frame_between -> Span:
    'BETWEEN' window_frame_bound 'AND' window_frame_bound
    {
      $span
    }
  ;

window_frame_bound -> Span:
    window_frame_start
    {
      $span
    }
  | 'UNBOUNDED' 'FOLLOWING'
    {
      $span
    }
  | NUM_literal 'FOLLOWING'
    {
      $span
    }
  | param_marker 'FOLLOWING'
    {
      $span
    }
  | 'INTERVAL' expr interval 'FOLLOWING'
    {
      $span
    }
  ;

opt_window_frame_exclusion -> Span:
    /* Nothing */
    {
      $span
    }
  | 'EXCLUDE' 'CURRENT' 'ROW'
    {
      $span
    }
  | 'EXCLUDE' 'GROUP'
    {
      $span
    }
  | 'EXCLUDE' 'TIES'
    {
      $span
    }
  | 'EXCLUDE' 'NO' 'OTHERS'
    {
      $span
    }
  ;

window_frame_units -> Span:
    'ROWS'    { $span }
  | 'RANGE'   { $span }
  | 'GROUPS'  { $span }
  ;

grouping_operation -> Vec<Expr>:
    'GROUPING' '(' expr_list ')'
    {
      $3
    }
  ;

variable -> String:
    '@' variable_aux 
    {  
      let mut s = String::with_capacity(1+$2.len());
      s.push('@');
      s.push_str(&$2);
      s
    }
  ;

variable_aux -> String:
    ident_or_text 'SET_VAR' expr
    {
      $1
    }
  | ident_or_text
    {
      $1
    }
  | '@' opt_var_ident_type ident_or_text opt_component
    {
      let mut s = String::new();
      s.push('@');
      if let Some(var) = $2 {
        s.push_str(&var);
      }
      s.push_str(&$3);
      if let Some(com) = $4 {
        s.push_str(&com);
      }

      s
    }
  ;

opt_distinct -> Option<String>:
    /* empty */ { None }
  | 'DISTINCT'    { Some(String::from("DISTINCT")) }
  | 'DISTINCTROW' { Some(String::from("DISTINCTROW")) }
  ;

opt_gconcat_separator -> Option<String>:
    /* empty */
    {
      None
    }
  | 'SEPARATOR' text_binary_string
    { 
      Some($2)
    }
  ;

opt_gorder_clause -> Vec<OrderExpr>:
      /* empty */               { vec![] }
    | 'ORDER' 'BY' gorder_list  { $3   }
    ;

gorder_list -> Vec<OrderExpr>:
    gorder_list ',' order_expr
    {
      $1.push($3);
      $1
    }
  | order_expr
    {
      vec![$1]
    }
  ;

in_sum_expr -> Expr:
    opt_all expr
    {
      Expr::InSumExpr {
        span: $span,
        opt: $1,
        expr: Box::new($2)
      }
    }
  ;

cast_type -> FieldType:
    'BINARY' opt_field_length
    {
      FieldType::FieldCastType(String::from($lexer.span_str($span)))
    }
  | char opt_field_length opt_charset_with_opt_binary
    {
      FieldType::FieldCastType(String::from($lexer.span_str($span)))
    }
  | nchar opt_field_length
    {
      FieldType::FieldCastType(String::from($lexer.span_str($span)))
    }
  | 'SIGNED'
    {
      FieldType::FieldCastType(String::from($lexer.span_str($span)))
    }
  | 'SIGNED' 'INT'
    {
      FieldType::FieldCastType(String::from($lexer.span_str($span)))
    }
  | 'UNSIGNED'
    {
      FieldType::FieldCastType(String::from($lexer.span_str($span)))
    }
  | 'UNSIGNED' 'INT'
    {
      FieldType::FieldCastType(String::from($lexer.span_str($span)))
    }
  | 'DATE'
    {
      FieldType::FieldCastType(String::from($lexer.span_str($span)))
    }
  | 'YEAR'
    {
      FieldType::FieldCastType(String::from($lexer.span_str($span)))
    }
  | 'TIME' type_datetime_precision
    {
      FieldType::FieldCastType(String::from($lexer.span_str($span)))
    }
  | 'DATETIME' type_datetime_precision
    {
      FieldType::FieldCastType(String::from($lexer.span_str($span)))
    }
  | 'DECIMAL' float_options
    {
      FieldType::FieldCastType(String::from($lexer.span_str($span)))
    }
  | 'JSON'
    {
      FieldType::FieldCastType(String::from($lexer.span_str($span)))
    }
  | real_type
    {
      FieldType::FieldCastType(String::from($lexer.span_str($span)))
    }
  | 'FLOAT' standard_float_options
    {
      FieldType::FieldCastType(String::from($lexer.span_str($span)))
    }
  | 'POINT'
    {
      FieldType::FieldCastType(String::from($lexer.span_str($span)))
    }
  | 'LINESTRING'
    {
      FieldType::FieldCastType(String::from($lexer.span_str($span)))
    }
  | 'POLYGON'
    {
      FieldType::FieldCastType(String::from($lexer.span_str($span)))
    }
  | 'MULTIPOINT'
    {
      FieldType::FieldCastType(String::from($lexer.span_str($span)))
    }
  | 'MULTILINESTRING'
    {
      FieldType::FieldCastType(String::from($lexer.span_str($span)))
    }
  | 'MULTIPOLYGON'
    {
      FieldType::FieldCastType(String::from($lexer.span_str($span)))
    }
  | 'GEOMETRYCOLLECTION'
    {
      FieldType::FieldCastType(String::from($lexer.span_str($span)))
    }
  ;

opt_expr_list -> Vec<Expr>:
    /* empty */ { vec![] }
  | expr_list   { $1     }
  ;

expr_list -> Vec<Expr>:
    expr %prec LOWER_THEN_COMMA
    {
      vec![$1]
    }
  | expr_list ',' expr
    {
      $1.push($3);
      $1
    }
  ;


ident_list_arg -> Vec<Value>:
    ident_list          { $1 }
  | '(' ident_list ')'  { $2 }
  ;

ident_list -> Vec<Value>:
    simple_ident
    {
      vec![$1]
    }
  | ident_list ',' simple_ident
    {
      $1.push($3);
      $1
    }
  ;

opt_expr -> Option<Expr>:
    /* empty */    { None   }
  | expr           { Some($1) }
  ;

opt_else -> Option<Expr>:
    /* empty */  { None  }
  | 'ELSE' expr  { Some($2) }
  ;

when_list -> Vec<WhenExpr>:
    'WHEN' expr 'THEN' expr
    {
      vec![
        WhenExpr{
          span: $span,
          when: Box::new($2),
          then: Box::new($4)
      }] 
    }
  | when_list 'WHEN' expr 'THEN' expr
    {
      $1.push(
        WhenExpr {
          span: $span,
          when: Box::new($3),
          then: Box::new($5)
        }
      );

      $1
    }
  ;

table_reference -> TableRef:
    table_factor 
    { 
      TableRef::TableFactor(Box::new($1))
    }
  | joined_table
    {
      TableRef::JoinedTable(Box::new($1))
    }
  | '{' 'OJ' esc_table_reference '}'
    {
      $3
    }
  ;

esc_table_reference -> TableRef:
    table_factor 
    {
      TableRef::TableFactor(Box::new($1))
    }
  | joined_table 
    {
      TableRef::JoinedTable(Box::new($1))
    }
  ;

joined_table -> JoinedTable:
    table_reference inner_join_type table_reference 'ON' expr
    {
      JoinedTable {
        span: $span,
        left: $1,
        join_type: String::from($2),
        right: $3,
        on_cond: Some(Box::new($5)),
	      using_list: vec![]
      }
    }
  | table_reference inner_join_type table_reference 'USING' '(' using_list ')'
    {
      JoinedTable {
        span: $span,
        left: $1,
        join_type: $2.to_string(),
        right: $3,
        using_list: $6,
	      on_cond: None
      }
    }
  | table_reference outer_join_type table_reference 'ON' expr
    {
      JoinedTable {
        span: $span,
        left: $1,
        join_type: $2,
        right: $3,
        on_cond: Some(Box::new($5)),
        using_list: vec![]
      }
    }
  | table_reference outer_join_type table_reference 'USING' '(' using_list ')'
    {
      JoinedTable {
        span: $span,
        left: $1,
        join_type: $2,
        right: $3,
        using_list: $6,
	      on_cond: None
      }
    }
  | table_reference inner_join_type table_reference %prec CONDITIONLESS_JOIN
    {
      JoinedTable {
        span: $span,
        left: $1,
        join_type: String::from($2),
        right: $3,
	      on_cond: None,
	      using_list: vec![]
      }
    }
  | table_reference natural_join_type table_factor
    {
      JoinedTable {
        span: $span,
        left: $1,
        join_type: $2,
        right: TableRef::TableFactor(Box::new($3)),
	      on_cond: None,
	      using_list: vec![]
      }
    }
  ;

natural_join_type -> String:
    'NATURAL' opt_inner 'JOIN'      { 
      let mut join_type = String::with_capacity(20);
      join_type.push_str("NATURAL ");
      if let Some(inner) = $2 {
	      join_type.push_str(inner);
      }
      join_type.push_str(" JOIN");
      join_type
    }
  | 'NATURAL' 'RIGHT' opt_outer 'JOIN' 
    { 
      let mut join_type = String::with_capacity(30);
      join_type.push_str("NATURAL RIGHT ");
      if let Some(outer) = $3 {
	      join_type.push_str(outer);
      }
      join_type.push_str(" JOIN");
      join_type
    }
  | 'NATURAL' 'LEFT' opt_outer 'JOIN'
    { 
      let mut join_type = String::with_capacity(30);
      join_type.push_str("NATURAL LEFT ");
      if let Some(outer) = $3 {
	      join_type.push_str(outer);
      }
      join_type.push_str(" JOIN");
      join_type
    }
  ;

inner_join_type -> &'input str:
    'JOIN'                      { "JOIN" }
  | 'INNER' 'JOIN'              { "INNER JOIN" }
  | 'CROSS' 'JOIN'              { "CROSS JOIN" }
  | 'STRAIGHT_JOIN'             { "STRAIGHT_JOIN" }
  ;

outer_join_type -> String:
    'LEFT' opt_outer 'JOIN'         
    {
      let mut s = String::with_capacity(15);
      s.push_str("LEFT ");
      if let Some(outer) = $2 {
        s.push_str(outer);
      }
      s.push_str(" JOIN");
      s
    }
  | 'RIGHT' opt_outer 'JOIN'         
    { 
      let mut s = String::with_capacity(16);
      s.push_str("RIGHT ");
      if let Some(outer) = $2 {
        s.push_str(outer);
      }
      s.push_str(" JOIN");
      s
    }
  ;

opt_inner -> Option<&'input str>:
    /* empty */ { None }
  | 'INNER' { Some("INNER") }
  ;

opt_outer -> Option<&'input str>:
    /* empty */ { None }
  | 'OUTER' { Some("OUTER") }
  ;

opt_use_partition -> Vec<String>:
    /* empty */ { vec![] }
  | use_partition { $1 }
  ;

use_partition -> Vec<String>:
    'PARTITION' '(' using_list ')'
    {
      $3
    }
  ;

table_factor -> TableFactor:
    single_table  	
    { 
      TableFactor::SingleTable($1)
    }
  | single_table_parens
    { 
      $1 
    }
  | derived_table 
    { 
      $1.is_parens = false; 
      TableFactor::DerivedTable($1)
    }
  | '(' derived_table ')'
    { 
      $2.is_parens = true;
      TableFactor::DerivedTable($2)
    }
  | joined_table_parens
    { 
      $1 
    }
  | table_reference_list_parens
    { 
      $1 
    }
  | table_func 
    { 
      TableFactor::TableFunc($1) 
    }
  ;

table_reference_list_parens -> TableFactor:
    '(' table_reference_list_parens ')' 
    { 
	    $2 
    }
  | '(' table_reference_list ',' table_reference ')'
    {
      $2.push($4);
      TableFactor::TableRefsParens($2)	
    }
  ;

single_table_parens -> TableFactor:
    '(' single_table_parens ')' { $2 }
  | '(' single_table ')' { TableFactor::SingleTableParens($2) }
  ;

single_table -> SingleTable:
    table_ident opt_use_partition opt_table_alias opt_key_definition
    {
	    SingleTable {
        span: $span,
	      table_name: $1,
	      partition_names: $2,
	      alias_name: $3,
	      index_hints: $4,
	      is_parens: false
	    }
    }
  ;

joined_table_parens -> TableFactor:
    '(' joined_table_parens ')' { $2 }
  | '(' joined_table ')' { TableFactor::JoinedTableParens(Box::new($2)) }
  ;

derived_table -> DerivedTable:
    table_subquery opt_table_alias opt_derived_column_list
    {
      DerivedTable {
        span: $span,
    	  subquery: $1,
        alias_name: $2,
    	  columns: $3,
      	lateral: false,
	      is_parens: false
      }
    }
  | 'LATERAL' table_subquery opt_table_alias opt_derived_column_list
    {
      DerivedTable {
        span: $span,
    	  subquery: $2,
    	  alias_name: $3,
    	  columns: $4,
    	  lateral: true,
	      is_parens: false
      }
    }
  ;

table_func -> TableFunc:
    'JSON_TABLE' '(' expr ',' text_literal columns_clause ')' opt_table_alias
    {
      TableFunc {
        span: $span,
        expr: $3,
        text: $5,
        columns_clause: $6,
        alias_name: $8
      }
    }
  ;

columns_clause -> Vec<String>:
    'COLUMNS' '(' columns_list ')'
    {
      $3
    }
  ;

columns_list -> Vec<String>:
    jt_column
    {
      vec![$1]
    }
  | columns_list ',' jt_column
    {
      $1.push($3);
      $1
    }
  ;

jt_column -> String:
    ident 'FOR' 'ORDINALITY'
    {
      String::from($lexer.span_str($span))
    }
  | ident type opt_collate jt_column_type 'PATH' text_literal opt_on_empty_or_error_json_table
    {
      String::from($lexer.span_str($span))
    }
  | 'NESTED' 'PATH' text_literal columns_clause
    {
      String::from($lexer.span_str($span))
    }
  ;

jt_column_type -> Option<String>:
    {
      None
    }
  | 'EXISTS'
    {
      Some(String::from("EXISTS"))
    }
  ;

opt_on_empty_or_error -> Option<String>:
    /* empty */
    {
      None
    }
  | on_empty
    {
      Some($1)
    }
  | on_error
    {
      Some($1)
    }
  | on_empty on_error
    {
      let mut s = String::with_capacity($1.len()+1+$2.len());
      s.push_str($1.as_str());
      s.push(' ');
      s.push_str($2.as_str());
      Some(s)
    }
  ;

// JSON_TABLE extends the syntax by allowing ON ERROR to come before ON EMPTY.
opt_on_empty_or_error_json_table -> String:
    opt_on_empty_or_error { $1.unwrap_or_else(|| "".to_string()) }
  | on_error on_empty
    {
      let mut s = String::with_capacity($1.len()+1+$2.len());
      s.push_str($1.as_str());
      s.push(' ');
      s.push_str($2.as_str());
      s
    }
  ;

on_empty -> String:
    json_on_response 'ON' 'EMPTY' 
    { 
      //let mut s = String::with_capacity($1.len()+2+7);
      //s.push_str($1.as_str());
      //s.push_str(" ON EMPTY");
      //s
      String::from(" ON ERROR")
    }
  ;

on_error -> String:
    json_on_response 'ON' 'ERROR' 
    { 
      //let mut s = String::with_capacity($1.len()+2+7);
      //s.push_str($1.as_str());
      //s.push_str(" ON ERROR");
      //s
      String::from(" ON ERROR")
    }
  ;

json_on_response -> Value:
    'ERROR'
    {
      Value::Error
    }
  | 'NULL'
    {
      Value::Null
    }
  | 'DEFAULT' signed_literal
    {
      Value::Default {
        span: $span,
        value: Box::new($2)
      }
    }
  ;

index_hint_clause -> Option<String>:
    /* empty */
    {
      None
    }
  | 'FOR' 'JOIN'        { Some(String::from("FOR JOIN")) }
  | 'FOR' 'ORDER' 'BY'  { Some(String::from("FOR ORDER BY")) }
  | 'FOR' 'GROUP' 'BY'  { Some(String::from("FOR GROUP BY")) }
  ;

index_hint_type -> String:
    'FORCE'  { String::from("FORCE") }
  | 'IGNORE' { String::from("IGNORE") }
  ;

index_hint_definition -> Span:
     index_hint_type key_or_index index_hint_clause '(' key_usage_list ')'
     {
       $span
     }
   | 'USE' key_or_index index_hint_clause '(' opt_key_usage_list ')'
     {
       $span
     }
  ;

index_hints_list -> Span:
    index_hint_definition
    {
      $span
    }
  | index_hints_list index_hint_definition
    {
      $span
    }
  ;

opt_index_hints_list -> Option<String>:
    /* empty */       { None }
  | index_hints_list  { Some(String::from($lexer.span_str($1))) }
  ;

opt_key_definition -> Option<String>:
  opt_index_hints_list { $1 }
  ;

opt_key_usage_list -> Span:
    /* empty */
    {
      $span
    }
  | key_usage_list { $span }
  ;

key_usage_element -> Span:
  ident
  {
    $span
  }
| 'PRIMARY'
  {
    $span
  }
;

key_usage_list -> Span:
  key_usage_element
  {
    $span
  }
| key_usage_list ',' key_usage_element
  {
    $span
  }
;

using_list -> Vec<String>:
  ident_string_list { $1 }
;

ident_string_list -> Vec<String>:
  ident
  {
    vec![$1.0]
  }
  | ident_string_list ',' ident
  {
    $1.push($3.0);
    $1
  }
;

interval -> Expr:
    interval_time_stamp  { $1 }
  | 'DAY_HOUR'           { Expr::TimeIntervalUnit(String::from("DAY_HOUR")) }
  | 'DAY_MICROSECOND'    { Expr::TimeIntervalUnit(String::from("DAY_MICROSECOND")) }
  | 'DAY_MINUTE'         { Expr::TimeIntervalUnit(String::from("DAY_MINUTE")) }
  | 'DAY_SECOND'         { Expr::TimeIntervalUnit(String::from("DAY_SECOND")) }
  | 'HOUR_MICROSECOND'   { Expr::TimeIntervalUnit(String::from("HOUR_MICROSECOND")) }
  | 'HOUR_MINUTE'        { Expr::TimeIntervalUnit(String::from("HOUR_MINUTE")) }
  | 'HOUR_SECOND'        { Expr::TimeIntervalUnit(String::from("HOUR_SECOND")) }
  | 'MINUTE_MICROSECOND' { Expr::TimeIntervalUnit(String::from("MINUTE_MICROSECOND")) }
  | 'MINUTE_SECOND'      { Expr::TimeIntervalUnit(String::from("MINUTE_SECOND")) }
  | 'SECOND_MICROSECOND' { Expr::TimeIntervalUnit(String::from("SECOND_MICROSECOND")) }
  | 'YEAR_MONTH'         { Expr::TimeIntervalUnit(String::from("YEAR_MONTH")) }
  ;

interval_time_stamp -> Expr:
    'DAY'         { Expr::TimeIntervalUnit(String::from("DAY")) }
  | 'WEEK'        { Expr::TimeIntervalUnit(String::from("WEEK")) }
  | 'HOUR'        { Expr::TimeIntervalUnit(String::from("HOUR")) }
  | 'MINUTE'      { Expr::TimeIntervalUnit(String::from("MINUTE")) }
  | 'MONTH'       { Expr::TimeIntervalUnit(String::from("MONTH")) }
  | 'QUARTER'     { Expr::TimeIntervalUnit(String::from("QUARTER")) }
  | 'SECOND'      { Expr::TimeIntervalUnit(String::from("SECOND")) }
  | 'MICROSECOND' { Expr::TimeIntervalUnit(String::from("MICROSECOND")) }
  | 'YEAR'        { Expr::TimeIntervalUnit(String::from("YEAR")) }
  ;

date_time_type -> String:
    'DATE'      { String::from("DATE") }
  | 'TIME'      { String::from("TIME") }
  | 'TIMESTAMP' { String::from("TIMESTAMP") }
  | 'DATETIME'  { String::from("DATETIME") }
  ;

opt_as -> Option<&'input str>:
    /* empty */ { None }
  | 'AS'        { Some("AS") }
  ;

opt_table_alias -> Option<String>:
    /* empty */  { None }
  | opt_as ident { Some($2.0) }
  ;

opt_all -> bool :
  /* empty */ { false }
| 'ALL' { true }
;

opt_where_clause -> Option<WhereClause>:
    /* empty */   { None }
  | where_clause  { Some($1)   }
  ;

where_clause -> WhereClause:
    'WHERE' expr  
    {  
      WhereClause {
        span: $span,
        expr: Box::new($2)
      }
    }
  ;

opt_having_clause -> Option<HavingClause>:
    /* empty */ { None }
  | 'HAVING' expr
    {
      Some(HavingClause {
        span: $span,
        expr: Box::new($2)
      })
    }
  ;

with_clause -> WithClause:
    'WITH' with_list
    {
      WithClause{
        span: $span,
        with_exprs: $2,
        recursive: false,
      }
    }
  | 'WITH' 'RECURSIVE' with_list
    {
      WithClause{
        span: $span,
        with_exprs: $3,
        recursive: true,
      }
    }
  ;

with_list -> Vec<CommonTableExpr>:
    with_list ',' common_table_expr
    {
      $1.push($3);
      $1
    }
  | common_table_expr
    {
      vec![$1]
    }
  ;


common_table_expr -> CommonTableExpr:
  ident opt_derived_column_list 'AS' table_subquery
  {
    CommonTableExpr {
      span: $span,
      ident: $1.0,
      columns: $2,
      subquery: $4
    }
  }
;

opt_derived_column_list -> Vec<Value>:
    /* empty */
    {
      vec![]
    }
  | '(' simple_ident_list ')'
    {
      $2
    }
  ;

simple_ident_list -> Vec<Value>:
    ident
    {
      vec![Value::Ident{
        span: $span,
        value: $1.0,
        quoted: $1.1,
      }]
    }
  | simple_ident_list ',' ident
    {
      $1.push(Value::Ident{
        span: $span,
        value: $3.0,
        quoted: $3.1, 
      });
      $1
    }
  ;

opt_window_clause -> Option<WindowClause>:
    /* Nothing */
    {
      None
    }
  | 'WINDOW' window_definition_list
    {
      Some(WindowClause{
        span: $span,
        defs: $2
      })
    }
  ;

window_definition_list -> Vec<WindowDef>:
    window_definition
    {
      vec![$1]
    }
  | window_definition_list ',' window_definition
    {
      $1.push($3);
      $1
    }
  ;

window_definition -> WindowDef:
  window_name 'AS' window_spec
  {
    WindowDef {
      span: $span,
      name: $1,
      spec: $3,
    }
  }
;

opt_group_clause -> Option<GroupClause>:
    /* empty */   { None }
  | 'GROUP' 'BY' group_list olap_opt
    {
      Some(GroupClause{
        span: $span,
        exprs: $3,
        olap: $4
      })
    }
  ;

group_list -> Vec<Expr>:
    group_list ',' grouping_expr
    {
      $1.push($3);
      $1
    }
  | grouping_expr
    {
      vec![$1]
    }
  ;


olap_opt -> bool:
   /* empty */      { false }
 | 'WITH' 'ROLLUP'  { true  }
 ;

opt_order_clause -> Option<OrderClause>:
    /* empty */   { None }
  | order_clause  { Some($1) }
  ;

order_clause -> OrderClause:
    'ORDER' 'BY' order_list
    {
      OrderClause {
        span: $span,
        orders: $3
      }
    }
  ;

order_list -> Vec<OrderExpr>:
    order_list ',' order_expr
    {
      $1.push($3);
      $1
    }
  | order_expr
    {
      vec![$1]
    }
  ;

opt_ordering_direction -> Option<String>:
    /* empty */         { None }
  | ordering_direction  { Some(String::from($1)) }
  ;

ordering_direction -> &'input str:
    'ASC'         { "ASC" }
  | 'DESC'        { "DESC" }
  ;

opt_limit_clause -> Option<LimitClause>:
    /* empty */ { None }
  | limit_clause { Some($1) }
  ;

limit_clause -> LimitClause:
    'LIMIT' limit_options
    {
      $2
    }
  ;

limit_options -> LimitClause:
    limit_option
    {
      
      LimitClause {
        span: $span,
        opts: vec![$1],
	      offset: false
      }
    }
  | limit_option ',' limit_option
    {
      LimitClause {
        span: $span,
        opts: vec![$1, $3],
	      offset: false
      }
    }
  | limit_option 'OFFSET' limit_option
    {
      LimitClause {
        span: $span,
        opts: vec![$1, $3],
        offset: true
      }
    }
  ;

limit_option -> LimitOption:
    ident
    {
      LimitOption {
        span: $span,
        opt: $1.0,
      }
    }
  | param_marker
    {
      LimitOption {
        span: $span,
        opt: $1,
      }
    }
  | 'ULONGLONG_NUM'
    {
      LimitOption {
        span: $span,
        opt: String::from($lexer.span_str($1.as_ref().unwrap().span())),
      }
      
    }
  | 'LONG_NUM'
    {
      LimitOption {
        span: $span,
        opt: String::from($lexer.span_str($1.as_ref().unwrap().span())),
      }
    }
  | 'NUM'
    {
      LimitOption {
        span: $span,
        opt: String::from($lexer.span_str($1.as_ref().unwrap().span())),
      }
    }
  ;

opt_simple_limit -> Option<LimitOption>:
    /* empty */        { None }
  | 'LIMIT' limit_option { Some($2)  }
  ;

ulong_num -> String:
    'NUM'           { String::from($lexer.span_str($1.as_ref().unwrap().span()))  }
  | 'HEX_NUM'       { String::from($lexer.span_str($1.as_ref().unwrap().span()))  }
  | 'LONG_NUM'      { String::from($lexer.span_str($1.as_ref().unwrap().span()))  }
  | 'ULONGLONG_NUM' { String::from($lexer.span_str($1.as_ref().unwrap().span()))  }
  | 'DECIMAL_NUM'   { String::from($lexer.span_str($1.as_ref().unwrap().span()))  }
  | 'FLOAT_NUM'     { String::from($lexer.span_str($1.as_ref().unwrap().span()))  }
  ;

real_ulong_num -> String:
    'NUM'           { String::from($lexer.span_str($1.as_ref().unwrap().span()))  }
  | 'HEX_NUM'       { String::from($lexer.span_str($1.as_ref().unwrap().span()))  }
  | 'LONG_NUM'      { String::from($lexer.span_str($1.as_ref().unwrap().span()))  }
  | 'ULONGLONG_NUM' { String::from($lexer.span_str($1.as_ref().unwrap().span()))  }
  | dec_num_error   { $1 }
  ;

ulonglong_num -> String:
    'NUM'           { String::from($lexer.span_str($1.as_ref().unwrap().span()))  }
  | 'ULONGLONG_NUM' { String::from($lexer.span_str($1.as_ref().unwrap().span()))  }
  | 'LONG_NUM'      { String::from($lexer.span_str($1.as_ref().unwrap().span()))  }
  | 'DECIMAL_NUM'   { String::from($lexer.span_str($1.as_ref().unwrap().span()))  }
  | 'FLOAT_NUM'     { String::from($lexer.span_str($1.as_ref().unwrap().span()))  }
  ;

real_ulonglong_num -> String:
    'NUM'           { String::from($lexer.span_str($1.as_ref().unwrap().span())) }
  | 'HEX_NUM'       { String::from($lexer.span_str($1.as_ref().unwrap().span())) } 
  | 'ULONGLONG_NUM' { String::from($lexer.span_str($1.as_ref().unwrap().span())) }
  | 'LONG_NUM'      { String::from($lexer.span_str($1.as_ref().unwrap().span())) }
  | dec_num_error { $1 }
  ;

dec_num_error -> String:
    dec_num
    { $1 }
  ;

dec_num -> String:
    'DECIMAL_NUM'
    {
	    String::from($lexer.span_str($1.as_ref().unwrap().span()))
    }
  | 'FLOAT_NUM'
    { 
	    String::from($lexer.span_str($1.as_ref().unwrap().span()))
    }
  ;

select_var_list -> Vec<Value>:
    select_var_list ',' select_var_ident
    {
	    $1.push($3);
	    $1
    }
  | select_var_ident
    {
	    vec![$1]
    }
  ;

select_var_ident -> Value:
    '@' ident_or_text
    {
        Value::SelectVarIdent {
          span: $span,
          value: $2,
          is_at: true,
        }
    }
  | ident_or_text
    {
        Value::SelectVarIdent {
          span: $span,
          value: $1,
          is_at: false
        }
    }
  ;

into_clause -> IntoClause:
    'INTO' into_destination
    {
	    $2
    }
  ; 

into_destination -> IntoClause:
    'OUTFILE' 'TEXT_STRING' opt_load_data_charset opt_field_term opt_line_term
    {
      IntoClause::OutFile(OutFile { 
        span: $span,
        name:  String::from($lexer.span_str($2.as_ref().unwrap().span())),
        character_set: $3,
        field_term: $4,
        line_term: $5
      })
    }
  | 'DUMPFILE' 'TEXT_STRING'
    {
      IntoClause::DumpFile(DumpFile {
       span: $span,
       name: String::from($lexer.span_str($2.as_ref().unwrap().span())),
      })
    }
  | select_var_list 
    { 
	    IntoClause::Vars($1)
    }
  ;

union_option -> Option<UnionOpt>:
    /* empty */ { None }
  | 'DISTINCT'  { Some(UnionOpt::Distinct) }
  | 'ALL'       { Some(UnionOpt::All) }
  ;

row_subquery -> SelectStmt:
    subquery { $1 } 
  ;

table_subquery -> SelectStmt:
    subquery 
    { 
      $1
    }
  ;

subquery -> SelectStmt:
    query_expression_parens  %prec SUBQUERY_AS_EXPR
    {
      $1
    }
  ;

query_spec_option -> QuerySpecOpt:
    'STRAIGHT_JOIN'       { QuerySpecOpt::StraightJoin }
  | 'HIGH_PRIORITY'       { QuerySpecOpt::HighPriority }
  | 'LOW_PRIORITY'        { QuerySpecOpt::LowPriority  }
  | 'DELAYED'             { QuerySpecOpt::Delayed }
  | 'DISTINCT'            { QuerySpecOpt::Distinct }
  | 'DISTINCTROW'         { QuerySpecOpt::Distinctrow }
  | 'SQL_SMALL_RESULT'    { QuerySpecOpt::SqlSmallResult }
  | 'SQL_BIG_RESULT'      { QuerySpecOpt::SqlBigResult }
  | 'SQL_BUFFER_RESULT'   { QuerySpecOpt::SqlBufferResult }
  | 'SQL_CACHE'           { QuerySpecOpt::SqlCache }
  | 'SQL_NO_CACHE'        { QuerySpecOpt::SqlNoCache }
  | 'SQL_CALC_FOUND_ROWS' { QuerySpecOpt::SqlCalcFoundRows }
  | 'ALL'                 { QuerySpecOpt::All }
  ;

values_row_list -> Vec<Vec<Expr>>:
    values_row_list ',' row_value_explicit
    {
      $1.push($3);
      $1
    }
  | row_value_explicit
    {
      vec![$1]
    }
  ;

equal -> &'input str:
    'EQ'      { "=" }
  | 'SET_VAR' { "SET_VAR" }
  ;

opt_equal -> Option<&'input str>:
    /* empty */ { None }
  | equal       { Some($1) }
  ;

row_value -> RowValue:
  '(' opt_values ')' 
  { 
    RowValue {
      span: $span,
      values: $2,
    }
  }
  ;

opt_values -> Vec<Expr>:
    /* empty */
    {
      vec![]
    }
  | values 
    { 
      $1
    }
  ;

values -> Vec<Expr>:
    values ','  expr_or_default
    {
      $1.push($3);
      $1
    }
  | expr_or_default
    {
      vec![$1]
    }
  ;

expr_or_default -> Expr:
    expr 
    { 
      $1
    }
  | 'DEFAULT'
    {
      Expr::DefaultExpr
    }
  ;

row_value_explicit -> Vec<Expr>:
    'ROW' '(' opt_values ')' 
    { 
      $3
    }
  ;

table_ident -> TableIdent:
    ident
    {
    	TableIdent {
	  span: $span,
	  schema: None,
	  name: $1.0,
	}
    }
  | ident '.' ident
    {
    	TableIdent {
          span: $span,
          schema: Some($1.0),
          name: $3.0,
        }
    }
  ;

table_alias_ref_list -> Vec<String>:
    table_ident_opt_wild
    {
      vec![$1]
    }
  | table_alias_ref_list ',' table_ident_opt_wild
    {
      $1.push($3);
      $1
    }
  ;

table_ident_opt_wild -> String:
    ident opt_wild
    {
      let mut s = String::with_capacity($1.0.len()+2);
      s.push_str(&$1.0);
      if let Some(wild) = $2 {
        s.push_str(wild);
      }
      s
    }
  | ident '.' ident opt_wild
    {
      let mut s = String::with_capacity($1.0.len()+$3.0.len()+3);
      s.push_str(&$1.0);
      s.push('.');
      s.push_str(&$3.0);
      if let Some(wild) = $4 {
        s.push_str(wild);
      }
      s
    }
  ;

opt_wild -> Option<&'input str>:
    /* empty */ { None } 
  | '.' '*'     { Some(".*") }
  ;


IDENT_sys -> (String, bool):
  'IDENT' 
  {
    (String::from($lexer.span_str($1.as_ref().unwrap().span())), false)
  }
| 'IDENT_QUOTED'
  {
    (String::from($lexer.span_str($1.as_ref().unwrap().span())), true)
  }
;

table_wild -> TableWild:
    ident '.' '*'
    {
      TableWild {
        span: $span,
        table: $1.0,
        schema: None
      }
    }
  | ident '.' ident '.' '*'
    {
      TableWild {
        span: $span,
        schema: Some($1.0),
        table: $3.0
      }
    }
  ;

ident -> (String, bool):
    IDENT_sys    { $1 }
  | non_reserved_keyword { (String::from($1), false) }
  ;

/* TODO */
role_ident -> (String, bool):
    IDENT_sys      { $1 }
  | non_reserved_keyword { (String::from($1), false) }
;

/*
  non-reserved keywords
*/
non_reserved_keyword -> &'input str:
    'ACCOUNT'                                          { "ACCOUNT" }
  | 'ACTION'                                           { "ACTION" }
  | 'ACTIVE'                                           { "ACTIVE" }
  | 'ADDDATE'                                          { "ADDDATE" }
  | 'ADMIN'                                            { "ADMIN" }
  | 'AFTER'                                            { "AFTER" }
  | 'AGAINST'                                          { "AGAINST" }
  | 'AGGREGATE'                                        { "AGGREGATE" }
  | 'ALGORITHM'                                        { "ALGORITHM" }
  | 'ALWAYS'                                           { "ALWAYS" }
  | 'ANY'                                              { "ANY" }
  | 'ARRAY'                                            { "ARRAY" }
  | 'ASCII'                                            { "ASCII" }
  | 'ASSIGN_GTIDS_TO_ANONYMOUS_TRANSACTIONS'           { "ASSIGN_GTIDS_TO_ANONYMOUS_TRANSACTIONS" }
  | 'AT'                                               { "AT" }
  | 'ATTRIBUTE'                                        { "ATTRIBUTE" }
  | 'AUTHENTICATION'                                   { "AUTHENTICATION" }
  | 'AUTOEXTEND_SIZE'                                  { "AUTOEXTEND_SIZE" }
  | 'AUTO_INC'                                         { "AUTO_INC" }
  | 'AVG'                                              { "AVG" }
  | 'AVG_ROW_LENGTH'                                   { "AVG_ROW_LENGTH" }
  | 'BACKUP'                                           { "BACKUP" }
  | 'BEGIN'                                            { "BEGIN" }
  | 'BINLOG'                                           { "BINLOG" }
  | 'BIT'                                              { "BIT" }
  | 'BLOCK'                                            { "BLOCK" }
  | 'BOOL'                                             { "BOOL" }
  | 'BOOLEAN'                                          { "BOOLEAN" }
  | 'BTREE'                                            { "BTREE" }
  | 'BUCKETS'                                          { "BUCKETS" }
  | 'BYTE'                                             { "BYTE" }
  | 'CACHE'                                            { "CACHE" }
  | 'CASCADED'                                         { "CASCADED" }
  | 'CATALOG_NAME'                                     { "CATALOG_NAME" }
  | 'CHAIN'                                            { "CHAIN" }
  | 'CHALLENGE_RESPONSE'                               { "CHALLENGE_RESPONSE" }
  | 'CHANGED'                                          { "CHANGED" }
  | 'CHANNEL'                                          { "CHANNEL" }
  | 'CHARSET'                                          { "CHARSET" }
  | 'CHECKSUM'                                         { "CHECKSUM" }
  | 'CIPHER'                                           { "CIPHER" }
  | 'CLASS_ORIGIN'                                     { "CLASS_ORIGIN" }
  | 'CLIENT'                                           { "CLIENT" }
  | 'CLONE'                                            { "CLONE" }
  | 'CLOSE'                                            { "CLOSE" }
  | 'COALESCE'                                         { "COALESCE" }
  | 'CODE'                                             { "CODE" }
  | 'COLLATION'                                        { "COLLATION" }
  | 'COLUMNS'                                          { "COLUMNS" }
  | 'COLUMN_FORMAT'                                    { "COLUMN_FORMAT" }
  | 'COLUMN_NAME'                                      { "COLUMN_NAME" }
  | 'COMMENT'                                          { "COMMENT" }
  | 'COMMIT'                                           { "COMMIT" }
  | 'COMMITTED'                                        { "COMMITTED" }
  | 'COMPACT'                                          { "COMPACT" }
  | 'COMPLETION'                                       { "COMPLETION" }
  | 'COMPONENT'                                        { "COMPONENT" }
  | 'COMPRESSED'                                       { "COMPRESSED" }
  | 'COMPRESSION'                                      { "COMPRESSION" }
  | 'CONCURRENT'                                       { "CONCURRENT" }
  | 'CONNECTION'                                       { "CONNECTION" }
  | 'CONSISTENT'                                       { "CONSISTENT" }
  | 'CONSTRAINT_CATALOG'                               { "CONSTRAINT_CATALOG" }
  | 'CONSTRAINT_NAME'                                  { "CONSTRAINT_NAME" }
  | 'CONSTRAINT_SCHEMA'                                { "CONSTRAINT_SCHEMA" }
  | 'CONTAINS'                                         { "CONTAINS" }
  | 'CONTEXT'                                          { "CONTEXT" }
  | 'COUNT'                                            { "COUNT" }
  | 'CPU'                                              { "CPU" }
  | 'CURRENT'                                          { "CURRENT" }
  | 'CURSOR_NAME'                                      { "CURSOR_NAME" }
  | 'DATA'                                             { "DATA" }
  | 'DATAFILE'                                         { "DATAFILE" }
  | 'DATE'         %prec LOWER_THEN_TEXT_STRING        { "DATE" }
  | 'DATETIME'                                         { "DATETIME" }
  | 'DAY'                                              { "DAY" }
  | 'DEALLOCATE'                                       { "DEALLOCATE" }
  | 'DEFAULT_AUTH'                                     { "DEFAULT_AUTH" }
  | 'DEFINER'                                          { "DEFINER" }
  | 'DEFINITION'                                       { "DEFINITION" }
  | 'DELAY_KEY_WRITE'                                  { "DELAY_KEY_WRITE" }
  | 'DESC'                                             { "DESC" }
  | 'DESCRIPTION'                                      { "DESCRIPTION" }
  | 'DIAGNOSTICS'                                      { "DIAGNOSTICS" }
  | 'DIRECTORY'                                        { "DIRECTORY" }
  | 'DISABLE'                                          { "DISABLE" }
  | 'DISCARD'                                          { "DISCARD" }
  | 'DISK'                                             { "DISK" }
  | 'DO'                                               { "DO" }
  | 'DUMPFILE'                                         { "DUMPFILE" }
  | 'DUPLICATE'                                        { "DUPLICATE" }
  | 'DYNAMIC'                                          { "DYNAMIC" }
  | 'ENABLE'                                           { "ENABLE" }
  | 'ENCRYPTION'                                       { "ENCRYPTION" }
  | 'END'                                              { "END" }
  | 'ENDS'                                             { "ENDS" }
  | 'ENFORCED'                                         { "ENFORCED" }
  | 'ENGINE'                                           { "ENGINE" }
  | 'ENGINES'                                          { "ENGINES" }
  | 'ENGINE_ATTRIBUTE'                                 { "ENGINE_ATTRIBUTE" }
  | 'ENUM'                                             { "ENUM" }
  | 'ERROR'                                            { "ERROR" }
  | 'ERRORS'                                           { "ERRORS" }
  | 'ESCAPE'                                           { "ESCAPE" }
  | 'EVENT'                                            { "EVENT" }
  | 'EVENTS'                                           { "EVENTS" }
  | 'EVERY'                                            { "EVERY" }
  | 'EXCHANGE'                                         { "EXCHANGE" }
  | 'EXCLUDE'                                          { "EXCLUDE" }
  | 'EXECUTE'                                          { "EXECUTE" }
  | 'EXPANSION'                                        { "EXPANSION" }
  | 'EXPIRE'                                           { "EXPIRE" }
  | 'EXPORT'                                           { "EXPORT" }
  | 'EXTENDED'                                         { "EXTENDED" }
  | 'EXTENT_SIZE'                                      { "EXTENT_SIZE" }
  | 'FACTOR'                                           { "FACTOR" }
  | 'FAILED_LOGIN_ATTEMPTS'                            { "FAILED_LOGIN_ATTEMPTS" }
  | 'FAST'                                             { "FAST" }
  | 'FAULTS'                                           { "FAULTS" }
  | 'FILE'                                             { "FILE" }
  | 'FILE_BLOCK_SIZE'                                  { "FILE_BLOCK_SIZE" }
  | 'FILTER'                                           { "FILTER" }
  | 'FINISH'                                           { "FINISH" }
  | 'FIRST'                                            { "FIRST" }
  | 'FIXED'                                            { "FIXED" }
  | 'FLUSH'                                            { "FLUSH" }
  | 'FOLLOWING'                                        { "FOLLOWING" }
  | 'FOLLOWS'                                          { "FOLLOWS" }
  | 'FORMAT'                                           { "FORMAT" }
  | 'FOUND'                                            { "FOUND" }
  | 'FULL'                                             { "FULL" }
  | 'GENERAL'                                          { "GENERAL" }
  | 'GEOMETRY'                                         { "GEOMETRY" }
  | 'GEOMETRYCOLLECTION'                               { "GEOMETRYCOLLECTION" }
  | 'GET_FORMAT'                                       { "GET_FORMAT" }
  | 'GET_MASTER_PUBLIC_KEY'                            { "GET_MASTER_PUBLIC_KEY" }
  | 'GET_SOURCE_PUBLIC_KEY'                            { "GET_SOURCE_PUBLIC_KEY" }
  | 'GRANTS'                                           { "GRANTS" }
  | 'GROUP_REPLICATION'                                { "GROUP_REPLICATION" }
  | 'GTID_ONLY'                                        { "GTID_ONLY" }
  | 'HANDLER'                                          { "HANDLER" }
  | 'HASH'                                             { "HASH" }
  | 'HELP'                                             { "HELP" }
  | 'HISTOGRAM'                                        { "HISTOGRAM" }
  | 'HISTORY'                                          { "HISTORY" }
  | 'HOST'                                             { "HOST" }
  | 'HOSTS'                                            { "HOSTS" }
  | 'HOUR'                                             { "HOUR" }
  | 'IDENTIFIED'                                       { "IDENTIFIED" }
  | 'IGNORE_SERVER_IDS'                                { "IGNORE_SERVER_IDS" }
  | 'IMPORT'                                           { "IMPORT" }
  | 'INACTIVE'                                         { "INACTIVE" }
  | 'INDEXES'                                          { "INDEXES" }
  | 'INITIAL'                                          { "INITIAL" }
  | 'INITIAL_SIZE'                                     { "INITIAL_SIZE" }
  | 'INITIATE'                                         { "INITIATE" }
  | 'INSERT_METHOD'                                    { "INSERT_METHOD" }
  | 'INSTALL'                                          { "INSTALL" }
  | 'INSTANCE'                                         { "INSTANCE" }
  //| 'INTERVAL'     %prec LOWER_THEN_INTERVAL           { "INTERVAL" }
  | 'INVISIBLE'                                        { "INVISIBLE" }
  | 'INVOKER'                                          { "INVOKER" }
  | 'IO'                                               { "IO" }
  | 'IPC'                                              { "IPC" }
  | 'ISOLATION'                                        { "ISOLATION" }
  | 'ISSUER'                                           { "ISSUER" }
  | 'JSON'                                             { "JSON" }
  | 'JSON_VALUE'                                       { "JSON_VALUE" }
  | 'KEYRING'                                          { "KEYRING" }
  | 'KEY_BLOCK_SIZE'                                   { "KEY_BLOCK_SIZE" }
  | 'LANGUAGE'                                         { "LANGUAGE" }
  | 'LAST'                                             { "LAST" }
  | 'LEAVES'                                           { "LEAVES" }
  | 'LESS'                                             { "LESS" }
  | 'LEVEL'                                            { "LEVEL" }
  | 'LINESTRING'                                       { "LINESTRING" }
  | 'LIST'                                             { "LIST" }
  | 'LOCKED'                                           { "LOCKED" }
  | 'LOCKS'                                            { "LOCKS" }
  | 'LOGFILE'                                          { "LOGFILE" }
  | 'LOGS'                                             { "LOGS" }
  | 'MASTER'                                           { "MASTER" }
  | 'MASTER_AUTO_POSITION'                             { "MASTER_AUTO_POSITION" }
  | 'MASTER_COMPRESSION_ALGORITHM'                     { "MASTER_COMPRESSION_ALGORITHM" }
  | 'MASTER_CONNECT_RETRY'                             { "MASTER_CONNECT_RETRY" }
  | 'MASTER_DELAY'                                     { "MASTER_DELAY" }
  | 'MASTER_HEARTBEAT_PERIOD'                          { "MASTER_HEARTBEAT_PERIOD" }
  | 'MASTER_HOST'                                      { "MASTER_HOST" }
  | 'MASTER_LOG_FILE'                                  { "MASTER_LOG_FILE" }
  | 'MASTER_LOG_POS'                                   { "MASTER_LOG_POS" }
  | 'MASTER_PASSWORD'                                  { "MASTER_PASSWORD" }
  | 'MASTER_PORT'                                      { "MASTER_PORT" }
  | 'MASTER_PUBLIC_KEY_PATH'                           { "MASTER_PUBLIC_KEY_PATH" }
  | 'MASTER_RETRY_COUNT'                               { "MASTER_RETRY_COUNT" }
  | 'MASTER_SSL'                                       { "MASTER_SSL" }
  | 'MASTER_SSL_CA'                                    { "MASTER_SSL_CA" }
  | 'MASTER_SSL_CAPATH'                                { "MASTER_SSL_CAPATH" }
  | 'MASTER_SSL_CERT'                                  { "MASTER_SSL_CERT" }
  | 'MASTER_SSL_CIPHER'                                { "MASTER_SSL_CIPHER" }
  | 'MASTER_SSL_CRL'                                   { "MASTER_SSL_CRL" }
  | 'MASTER_SSL_CRLPATH'                               { "MASTER_SSL_CRLPATH" }
  | 'MASTER_SSL_KEY'                                   { "MASTER_SSL_KEY" }
  | 'MASTER_TLS_CIPHERSUITES'                          { "MASTER_TLS_CIPHERSUITES" }
  | 'MASTER_TLS_VERSION'                               { "MASTER_TLS_VERSION" }
  | 'MASTER_USER'                                      { "MASTER_USER" }
  | 'MASTER_ZSTD_COMPRESSION_LEVEL'                    { "MASTER_ZSTD_COMPRESSION_LEVEL" }
  | 'MAX'                                              { "MAX" }
  | 'MAX_CONNECTIONS_PER_HOUR'                         { "MAX_CONNECTIONS_PER_HOUR" }
  | 'MAX_QUERIES_PER_HOUR'                             { "MAX_QUERIES_PER_HOUR" }
  | 'MAX_ROWS'                                         { "MAX_ROWS" }
  | 'MAX_SIZE'                                         { "MAX_SIZE" }
  | 'MAX_UPDATES_PER_HOUR'                             { "MAX_UPDATES_PER_HOUR" }
  | 'MAX_USER_CONNECTIONS'                             { "MAX_USER_CONNECTIONS" }
  | 'MEDIUM'                                           { "MEDIUM" }
  | 'MEMORY'                                           { "MEMORY" }
  | 'MERGE'                                            { "MERGE" }
  | 'MESSAGE_TEXT'                                     { "MESSAGE_TEXT" }
  | 'MICROSECOND'                                      { "MICROSECOND" }
  | 'MIGRATE'                                          { "MIGRATE" }
  | 'MIN'                                              { "MIN" }
  | 'MINUTE'                                           { "MINUTE" }
  | 'MIN_ROWS'                                         { "MIN_ROWS" }
  | 'MODE'                                             { "MODE" }
  | 'MODIFY'                                           { "MODIFY" }
  | 'MONTH'                                            { "MONTH" }
  | 'MULTILINESTRING'                                  { "MULTILINESTRING" }
  | 'MULTIPOINT'                                       { "MULTIPOINT" }
  | 'MULTIPOLYGON'                                     { "MULTIPOLYGON" }
  | 'MUTEX'                                            { "MUTEX" }
  | 'MYSQL_ERRNO'                                      { "MYSQL_ERRNO" }
  | 'NAME'                                             { "NAME" }
  | 'NAMES'                                            { "NAMES" }
  | 'NATIONAL'                                         { "NATIONAL" }
  | 'NCHAR'                                            { "NCHAR" }
  | 'NDBCLUSTER'                                       { "NDBCLUSTER" }
  | 'NESTED'                                           { "NESTED" }
  | 'NETWORK_NAMESPACE'                                { "NETWORK_NAMESPACE" }
  | 'NEVER'                                            { "NEVER" }
  | 'NEW'                                              { "NEW" }
  | 'NEXT'                                             { "NEXT" }
  | 'NO'                                               { "NO" }
  | 'NODEGROUP'                                        { "NODEGROUP" }
  | 'NONE'                                             { "NONE" }
  | 'NOWAIT'                                           { "NOWAIT" }
  | 'NO_WAIT'                                          { "NO_WAIT" }
  | 'NULLS'                                            { "NULLS" }
  | 'NUMBER'                                           { "NUMBER" }
  | 'NVARCHAR'                                         { "NVARCHAR" }
  | 'OFF'                                              { "OFF" }
  | 'OFFSET'                                           { "OFFSET" }
  | 'OJ'                                               { "OJ" }
  | 'OLD'                                              { "OLD" }
  | 'ONE'                                              { "ONE" }
  | 'ONLY'                                             { "ONLY" }
  | 'OPEN'                                             { "OPEN" }
  | 'OPTIONAL'                                         { "OPTIONAL" }
  | 'OPTIONS'                                          { "OPTIONS" }
  | 'ORDINALITY'                                       { "ORDINALITY" }
  | 'ORGANIZATION'                                     { "ORGANIZATION" }
  | 'OTHERS'                                           { "OTHERS" }
  | 'OWNER'                                            { "OWNER" }
  | 'PACK_KEYS'                                        { "PACK_KEYS" }
  | 'PAGE'                                             { "PAGE" }
  | 'PARSER'                                           { "PARSER" }
  | 'PARTIAL'                                          { "PARTIAL" }
  | 'PARTITIONING'                                     { "PARTITIONING" }
  | 'PARTITIONS'                                       { "PARTITIONS" }
  | 'PASSWORD'                                         { "PASSWORD" }
  | 'PASSWORD_LOCK_TIME'                               { "PASSWORD_LOCK_TIME" }
  | 'PATH'                                             { "PATH" }
  | 'PHASE'                                            { "PHASE" }
  | 'PLUGIN'                                           { "PLUGIN" }
  | 'PLUGINS'                                          { "PLUGINS" }
  | 'PLUGIN_DIR'                                       { "PLUGIN_DIR" }
  | 'POINT'                                            { "POINT" }
  | 'POLYGON'                                          { "POLYGON" }
  | 'PORT'                                             { "PORT" }
  | 'POSITION'                                         { "POSITION" }
  | 'PRECEDES'                                         { "PRECEDES" }
  | 'PRECEDING'                                        { "PRECEDING" }
  | 'PREPARE'                                          { "PREPARE" }
  | 'PRESERVE'                                         { "PRESERVE" }
  | 'PREV'                                             { "PREV" }
  | 'PRIVILEGES'                                       { "PRIVILEGES" }
  | 'PRIVILEGE_CHECKS_USER'                            { "PRIVILEGE_CHECKS_USER" }
  | 'PROCESS'                                          { "PROCESS" }
  | 'PROCESSLIST'                                      { "PROCESSLIST" }
  | 'PROFILE'                                          { "PROFILE" }
  | 'PROFILES'                                         { "PROFILES" }
  | 'PROXY'                                            { "PROXY" }
  | 'QUARTER'                                          { "QUARTER" }
  | 'QUERY'                                            { "QUERY" }
  | 'QUICK'                                            { "QUICK" }
  | 'RANDOM'                                           { "RANDOM" }
  | 'RANK'                                             { "RANK" }
  | 'READ_ONLY'                                        { "READ_ONLY" }
  | 'REBUILD'                                          { "REBUILD" }
  | 'RECOVER'                                          { "RECOVER" }
  | 'REDO_BUFFER_SIZE'                                 { "REDO_BUFFER_SIZE" }
  | 'REDUNDANT'                                        { "REDUNDANT" }
  | 'REFERENCE'                                        { "REFERENCE" }
  | 'REGISTRATION'                                     { "REGISTRATION" }
  | 'RELAY'                                            { "RELAY" }
  | 'RELAYLOG'                                         { "RELAYLOG" }
  | 'RELAY_LOG_FILE'                                   { "RELAY_LOG_FILE" }
  | 'RELAY_LOG_POS'                                    { "RELAY_LOG_POS" }
  | 'RELAY_THREAD'                                     { "RELAY_THREAD" }
  | 'RELOAD'                                           { "RELOAD" }
  | 'REMOVE'                                           { "REMOVE" }
  | 'REORGANIZE'                                       { "REORGANIZE" }
  | 'REPAIR'                                           { "REPAIR" }
  | 'REPEATABLE'                                       { "REPEATABLE" }
  | 'REPLICA'                                          { "REPLICA" }
  | 'REPLICAS'                                         { "REPLICAS" }
  | 'REPLICATE_DO_DB'                                  { "REPLICATE_DO_DB" }
  | 'REPLICATE_DO_TABLE'                               { "REPLICATE_DO_TABLE" }
  | 'REPLICATE_IGNORE_DB'                              { "REPLICATE_IGNORE_DB" }
  | 'REPLICATE_IGNORE_TABLE'                           { "REPLICATE_IGNORE_TABLE" }
  | 'REPLICATE_REWRITE_DB'                             { "REPLICATE_REWRITE_DB" }
  | 'REPLICATE_WILD_DO_TABLE'                          { "REPLICATE_WILD_DO_TABLE" }
  | 'REPLICATE_WILD_IGNORE_TABLE'                      { "REPLICATE_WILD_IGNORE_TABLE" }
  | 'REPLICATION'                                      { "REPLICATION" }
  | 'REQUIRE_ROW_FORMAT'                               { "REQUIRE_ROW_FORMAT" }
  | 'REQUIRE_TABLE_PRIMARY_KEY_CHECK'                  { "REQUIRE_TABLE_PRIMARY_KEY_CHECK" }
  | 'RESET'                                            { "RESET" }
  | 'RESOURCE'                                         { "RESOURCE" }
  | 'RESOURCES'                                        { "RESOURCES" }
  | 'RESPECT'                                          { "RESPECT" }
  | 'RESTART'                                          { "RESTART" }
  | 'RESTORE'                                          { "RESTORE" }
  | 'RESUME'                                           { "RESUME" }
  | 'RETAIN'                                           { "RETAIN" }
  | 'RETURNED_SQLSTATE'                                { "RETURNED_SQLSTATE" }
  | 'RETURNING'                                        { "RETURNING" }
  | 'RETURNS'                                          { "RETURNS" }
  | 'REUSE'                                            { "REUSE" }
  | 'REVERSE'                                          { "REVERSE" }
  | 'ROLE'                                             { "ROLE" }
  | 'ROLLBACK'                                         { "ROLLBACK" }
  | 'ROLLUP'                                           { "ROLLUP" }
  | 'ROTATE'                                           { "ROTATE" }
  | 'ROUTINE'                                          { "ROUTINE" }
  | 'ROW_COUNT'                                        { "ROW_COUNT" }
  | 'ROW_FORMAT'                                       { "ROW_FORMAT" }
  | 'RTREE'                                            { "RTREE" }
  | 'SAVEPOINT'                                        { "SAVEPOINT" }
  | 'SCHEDULE'                                         { "SCHEDULE" }
  | 'SCHEMA_NAME'                                      { "SCHEMA_NAME" }
  | 'SECOND'                                           { "SECOND" }
  | 'SECONDARY'                                        { "SECONDARY" }
  | 'SECONDARY_ENGINE'                                 { "SECONDARY_ENGINE" }
  | 'SECONDARY_ENGINE_ATTRIBUTE'                       { "SECONDARY_ENGINE_ATTRIBUTE" }
  | 'SECONDARY_LOAD'                                   { "SECONDARY_LOAD" }
  | 'SECONDARY_UNLOAD'                                 { "SECONDARY_UNLOAD" }
  | 'SECURITY'                                         { "SECURITY" }
  | 'SERIAL'                                           { "SERIAL" }
  | 'SERIALIZABLE'                                     { "SERIALIZABLE" }
  | 'SERVER'                                           { "SERVER" }
  | 'SHARE'                                            { "SHARE" }
  | 'SHUTDOWN'                                         { "SHUTDOWN" }
  | 'SIGNED'                                           { "SIGNED" }
  | 'SIMPLE'                                           { "SIMPLE" }
  | 'SKIP'                                             { "SKIP" }
  | 'SLAVE'                                            { "SLAVE" }
  | 'SLOW'                                             { "SLOW" }
  | 'SNAPSHOT'                                         { "SNAPSHOT" }
  | 'SOCKET'                                           { "SOCKET" }
  | 'SONAME'                                           { "SONAME" }
  | 'SOUNDS'                                           { "SOUNDS" }
  | 'SOURCE'                                           { "SOURCE" }
  | 'SOURCE_AUTO_POSITION'                             { "SOURCE_AUTO_POSITION" }
  | 'SOURCE_BIND'                                      { "SOURCE_BIND" }
  | 'SOURCE_COMPRESSION_ALGORITHM'                     { "SOURCE_COMPRESSION_ALGORITHM" }
  | 'SOURCE_CONNECTION_AUTO_FAILOVER'                  { "SOURCE_CONNECTION_AUTO_FAILOVER" }
  | 'SOURCE_CONNECT_RETRY'                             { "SOURCE_CONNECT_RETRY" }
  | 'SOURCE_DELAY'                                     { "SOURCE_DELAY" }
  | 'SOURCE_HEARTBEAT_PERIOD'                          { "SOURCE_HEARTBEAT_PERIOD" }
  | 'SOURCE_HOST'                                      { "SOURCE_HOST" }
  | 'SOURCE_LOG_FILE'                                  { "SOURCE_LOG_FILE" }
  | 'SOURCE_LOG_POS'                                   { "SOURCE_LOG_POS" }
  | 'SOURCE_PASSWORD'                                  { "SOURCE_PASSWORD" }
  | 'SOURCE_PORT'                                      { "SOURCE_PORT" }
  | 'SOURCE_PUBLIC_KEY_PATH'                           { "SOURCE_PUBLIC_KEY_PATH" }
  | 'SOURCE_RETRY_COUNT'                               { "SOURCE_RETRY_COUNT" }
  | 'SOURCE_SSL'                                       { "SOURCE_SSL" }
  | 'SOURCE_SSL_CA'                                    { "SOURCE_SSL_CA" }
  | 'SOURCE_SSL_CAPATH'                                { "SOURCE_SSL_CAPATH" }
  | 'SOURCE_SSL_CERT'                                  { "SOURCE_SSL_CERT" }
  | 'SOURCE_SSL_CIPHER'                                { "SOURCE_SSL_CIPHER" }
  | 'SOURCE_SSL_CRL'                                   { "SOURCE_SSL_CRL" }
  | 'SOURCE_SSL_CRLPATH'                               { "SOURCE_SSL_CRLPATH" }
  | 'SOURCE_SSL_KEY'                                   { "SOURCE_SSL_KEY" }
  | 'SOURCE_SSL_VERIFY_SERVER_CERT'                    { "SOURCE_SSL_VERIFY_SERVER_CERT" }
  | 'SOURCE_TLS_CIPHERSUITES'                          { "SOURCE_TLS_CIPHERSUITES" }
  | 'SOURCE_TLS_VERSION'                               { "SOURCE_TLS_VERSION" }
  | 'SOURCE_USER'                                      { "SOURCE_USER" }
  | 'SOURCE_ZSTD_COMPRESSION_LEVEL'                    { "SOURCE_ZSTD_COMPRESSION_LEVEL" }
  | 'SQL_AFTER_GTIDS'                                  { "SQL_AFTER_GTIDS" }
  | 'SQL_AFTER_MTS_GAPS'                               { "SQL_AFTER_MTS_GAPS" }
  | 'SQL_BEFORE_GTIDS'                                 { "SQL_BEFORE_GTIDS" }
  | 'SQL_THREAD'                                       { "SQL_THREAD" }
  | 'SRID'                                             { "SRID" }
  | 'STACKED'                                          { "STACKED" }
  | 'START'                                            { "START" }
  | 'STARTS'                                           { "STARTS" }
  | 'STATS_AUTO_RECALC'                                { "STATS_AUTO_RECALC" }
  | 'STATS_PERSISTENT'                                 { "STATS_PERSISTENT" }
  | 'STATS_SAMPLE_PAGES'                               { "STATS_SAMPLE_PAGES" }
  | 'STATUS'                                           { "STATUS" }
  | 'STD'                                              { "STD" }
  | 'STDDEV'                                           { "STDDEV" }
  | 'STDDEV_POP'                                       { "STDDEV_POP" }
  | 'STDDEV_SAMP'                                      { "STDDEV_SAMP" }
  | 'STOP'                                             { "STOP" }
  | 'STORAGE'                                          { "STORAGE" }
  | 'STREAM'                                           { "STREAM" }
  | 'ST_COLLECT'                                       { "ST_COLLECT" }
  | 'SUBCLASS_ORIGIN'                                  { "SUBCLASS_ORIGIN" }
  | 'SUBDATE'                                          { "SUBDATE" }
  | 'SUBJECT'                                          { "SUBJECT" }
  | 'SUBPARTITION'                                     { "SUBPARTITION" }
  | 'SUBPARTITIONS'                                    { "SUBPARTITIONS" }
  | 'SUM'                                              { "SUM" }
  | 'SUPER'                                            { "SUPER" }
  | 'SUSPEND'                                          { "SUSPEND" }
  | 'SWAPS'                                            { "SWAPS" }
  | 'SWITCHES'                                         { "SWITCHES" }
  | 'TABLES'                                           { "TABLES" }
  | 'TABLESPACE'                                       { "TABLESPACE" }
  | 'TABLE_CHECKSUM'                                   { "TABLE_CHECKSUM" }
  | 'TABLE_NAME'                                       { "TABLE_NAME" }
  | 'TEMPORARY'                                        { "TEMPORARY" }
  | 'TEMPTABLE'                                        { "TEMPTABLE" }
  | 'TEXT'                                             { "TEXT" }
  | 'THAN'                                             { "THAN" }
  | 'THREAD_PRIORITY'                                  { "THREAD_PRIORITY" }
  | 'TIES'                                             { "TIES" }
  | 'TIME'  %prec LOWER_THEN_TEXT_STRING               { "TIME" }
  | 'TIMESTAMP_ADD'                                    { "TIMESTAMP_ADD" }
  | 'TIMESTAMP_DIFF'                                   { "TIMESTAMP_DIFF" }
  | 'TLS'                                              { "TLS" }
  | 'TRANSACTION'                                      { "TRANSACTION" }
  | 'TRIGGERS'                                         { "TRIGGERS" }
  | 'TRUNCATE'                                         { "TRUNCATE" }
  | 'TYPE'                                             { "TYPE" }
  | 'TYPES'                                            { "TYPES" }
  | 'UNBOUNDED'                                        { "UNBOUNDED" }
  | 'UNCOMMITTED'                                      { "UNCOMMITTED" }
  | 'UNDEFINED'                                        { "UNDEFINED" }
  | 'UNDOFILE'                                         { "UNDOFILE" }
  | 'UNDO_BUFFER_SIZE'                                 { "UNDO_BUFFER_SIZE" }
  | 'UNICODE'                                          { "UNICODE" }
  | 'UNINSTALL'                                        { "UNINSTALL" }
  | 'UNKNOWN'                                          { "UNKNOWN" }
  | 'UNREGISTER'                                       { "UNREGISTER" }
  | 'UNTIL'                                            { "UNTIL" }
  | 'UPGRADE'                                          { "UPGRADE" }
  | 'USER'                                             { "USER" }
  | 'USE_FRM'                                          { "USE_FRM" }
  | 'VALIDATION'                                       { "VALIDATION" }
  | 'VALUE'                                            { "VALUE" }
  | 'VARIABLES'                                        { "VARIABLES" }
  | 'VARIANCE'                                         { "VARIANCE" }
  | 'VCPU'                                             { "VCPU" }
  | 'VIEW'                                             { "VIEW" }
  | 'VISIBLE'                                          { "VISIBLE" }
  | 'WAIT'                                             { "WAIT" }
  | 'WARNINGS'                                         { "WARNINGS" }
  | 'WEEK'                                             { "WEEK" }
  | 'WEIGHT_STRING'                                    { "WEIGHT_STRING" }
  | 'WITHOUT'                                          { "WITHOUT" }
  | 'WORK'                                             { "WORK" }
  | 'WRAPPER'                                          { "WRAPPER" }
  | 'X509'                                             { "X509" }
  | 'XA'                                               { "XA" }
  | 'XID'                                              { "XID" }
  | 'XML'                                              { "XML" }
  | 'YEAR'                                             { "YEAR" }
  | 'ZONE'                                             { "ZONE" }
  ;

order_expr -> OrderExpr:
    expr opt_ordering_direction
    {
      OrderExpr {
        span: $span,
        expr: $1,
        direction: $2
      }
    }
  ;

grouping_expr -> Expr:
    expr
    {
      $1
    }
  ;

simple_ident -> Value:
   ident
   {
      Value::Ident {
        span: $span,
        value: $1.0,
        quoted: $1.1
      }
   }
 | simple_ident_q
   {
     $1
   }
 ;

simple_ident_nospvar -> Value: 
    ident
    {
      Value::Ident {
        span: $span,
        value: $1.0,
        quoted: $1.1,
      }
    }
  | simple_ident_q
    {
      $1
    }
  ;

simple_ident_q -> Value:
    ident '.' ident
    {
      Value::TableIdent {
        span: $span,
        table: $1.0,
        field: $3.0,
        schema: None
      }
    }
  | ident '.' ident '.' ident
    {
      Value::TableIdent {
        span: $span,
        schema: Some($1.0),
        table: $3.0,
        field: $5.0,
      }
    }
  ;

ident_or_text -> String:
    ident           { $1.0 }
  | 'TEXT_STRING'
    {   
      String::from($lexer.span_str($1.as_ref().unwrap().span()))
    }
  ;

role_ident_or_text -> String:
    role_ident           { $1.0 }
  | 'TEXT_STRING'
    {
      String::from($lexer.span_str($1.as_ref().unwrap().span()))
    }
  ;

literal -> Value:
    text_literal  %prec 'LOWER_THEN_TEXT_STRING' 
    { 
      $1
    }
  | NUM_literal  
    { 
      $1 
    }
  | 'FALSE'
    {
      Value::False
    }
  | 'TRUE'
    {
      Value::True
    }
  | 'HEX_NUM'
    {
      Value::HexNum {
        span: $span,
        value: String::from($lexer.span_str($1.as_ref().unwrap().span()))
      }
    }
  | 'BIN_NUM'
    {
      Value::BinNum {
        span: $span,
        value: String::from($lexer.span_str($1.as_ref().unwrap().span()))
      }
    }
  | 'UNDERSCORE_CHARSET' 'HEX_NUM'
    {
      Value::HexNum {
        span: $span,
        value: String::from($lexer.span_str($2.as_ref().unwrap().span()))
      }
    }
  | 'UNDERSCORE_CHARSET' 'BIN_NUM'
    {
      Value::HexNum {
        span: $span,
        value: String::from($lexer.span_str($2.as_ref().unwrap().span()))
      }
    }
  ;


literal_or_null -> Value:
    literal 
    { 
      $1
    }
  | 'NULL'
    { 
      Value::Null
    }
  ;

NUM_literal -> Value:
    int64_literal
    {
      Value::Num {
        span: $span,
        value: $1,
        signed: false,
      }
    }
  | 'DECIMAL_NUM'
    {
      Value::Num {
        span: $span,
        value: String::from($lexer.span_str($1.as_ref().unwrap().span())),
        signed: false,
      }
    }
  | 'FLOAT_NUM'
    {
      Value::FloatNum {
        span: $span,
        value: String::from($lexer.span_str($1.as_ref().unwrap().span())),
        signed: false,
      }
    }
  ;

int64_literal -> String:
    'NUM'           
    { 
      String::from($lexer.span_str($1.as_ref().unwrap().span()))
    }
  | 'LONG_NUM'      
    { 
      String::from($lexer.span_str($1.as_ref().unwrap().span()))
    }
  | 'ULONGLONG_NUM' 
    { 
      String::from($lexer.span_str($1.as_ref().unwrap().span()))
    }
  ;


opt_interval -> Option<String>:
    /* empty */   { None }
  | 'INTERVAL'    { Some(String::from("INTERVAL")) }
  ;

type_datetime_precision -> Option<String>:
    /* empty */                { None }
  | '(' 'NUM' ')'              
    { 
      Some(String::from($lexer.span_str($2.as_ref().unwrap().span())).to_string())
    }
  ;

func_datetime_precision -> Option<String>:
          /* empty */                { None }
        | '(' ')'                    { Some(String::from("()")) }
        | '(' 'NUM' ')'
           {
              Some(String::from($lexer.span_str($2.as_ref().unwrap().span())).to_string())
           }
        ;

charset_name -> String:
    ident_or_text 
    {
      $1
    }
  | 'BINARY' 
    { 
      String::from("BINARY")
    }
  ;

text_literal -> Value:
    'TEXT_STRING'
    {
      Value::Text {
        span: $span,
        value: String::from($lexer.span_str($1.as_ref().unwrap().span())),
      }
    }
  | 'NCHAR_STRING'
    {
      Value::Text {
        span: $span,
        value: String::from($lexer.span_str($1.as_ref().unwrap().span())),
      }
    }
  | 'UNDERSCORE_CHARSET' 'TEXT_STRING'
    {
      Value::Text {
        span: $span,
        value: String::from($lexer.span_str($1.as_ref().unwrap().span())),
      }
    }
  | text_literal 'TEXT_STRING'
    {
      let t = match $1 {
        Value::Text { span: _, value } => value, 
        _ => unreachable!()
      };

      let value = $lexer.span_str($2.as_ref().unwrap().span());
      let mut s = String::with_capacity(t.len()+value.len());
      s.push_str(&t);
      s.push_str(value);
      Value::TextN {
        span: $span,
        value: s,
      }
    }
  ;

text_binary_string -> String:
    'TEXT_STRING'
    {
      String::from($lexer.span_str($1.as_ref().unwrap().span()))
    }
  | 'HEX_NUM'
    {
      String::from($lexer.span_str($1.as_ref().unwrap().span()))
    }
  | 'BIN_NUM'
    {
      String::from($lexer.span_str($1.as_ref().unwrap().span()))
    }
  ;

now -> String:
  'NOW' func_datetime_precision
    {
      let mut s = String::with_capacity(30);
      s.push_str("NOW ");
      if let Some(precision) = $2 {
        s.push_str(precision.as_str());
      }
      s
    }
  ;

param_marker -> String:
    'PARAM_MARKER'
    {
      String::from("?")
    }
  ;

ws_num_codepoints -> String:
  '(' real_ulong_num ')'
  {
	$2
  }
  ;

opt_var_ident_type -> Option<String>:
    /* empty */     
    { 
      None
    }
  | 'GLOBAL' '.'  
    { 
      Some(String::from("GLOBAL."))
    }
  | 'LOCAL' '.'   
    { 
      Some(String::from("LOCAL.")) 
    }
  | 'SESSION' '.' 
    { 
      Some(String::from("SESSION."))
    }
  ;

opt_component -> Option<String>:
    /* empty */    { None }
  | '.' ident      
    { 
      let mut s = String::with_capacity(1+$2.0.len());
      s.push('.');
      s.push_str(&$2.0);
      Some(s)
    }
  ;

char -> &'input str:
  	"CHARACTER" { "CHARACTER" }
  |	"CHAR"    { "CHAR" }
  ;

character_set -> String:
    'CHAR' 'SET' { String::from("CHAR SET") }
  | 'CHARACTER' 'SET' { String::from("CHARACTER SET") }
  | 'CHARSET' { String::from("CHARSET") }
  ;

opt_load_data_charset -> Option<CharsetName>:
    /* Empty */ { None }
  | character_set charset_name 
    { 
      Some(CharsetName{
        span: $span,
        set_type: $1,
        name: $2
      })
    }
  ;

field_options -> Vec<String>:
    /* empty */ { vec![] }
  | field_opt_list { $1 }
  ;

field_opt_list -> Vec<String>:
    field_opt_list field_option
    {
      $1.push(String::from($2));
      $1
    }
  | field_option
    {
      vec![String::from($1)]
    }
  ;

field_option -> &'input str:
    'SIGNED'   { "SIGNED"   } 
  | 'UNSIGNED' { "UNSIGNED" }
  | 'ZEROFILL' { "ZEROFILL" }
  ;

// add handle for sign
signed_literal -> Value:
    literal   
    { 
      $1 
    }
  | '+' NUM_literal 
    { 
      $2
    }
  | '-' NUM_literal
    {
      match $2 {
        Value::Num { span, value, signed:_ } => {
          Value::Num { span, value, signed: true}
        },

        _ => unreachable!()
      }
    }
  ;

key_or_index -> &'input str:
    'KEY'   { "KEY" }
  | 'INDEX' { "INDEX" }
  ;

field_length -> String:
      '(' 'LONG_NUM' ')'      
      { 
        String::from($lexer.span_str($2.as_ref().unwrap().span()))
      }
    | '(' 'ULONGLONG_NUM' ')' 
      { 
        String::from($lexer.span_str($2.as_ref().unwrap().span()))
      }
    | '(' 'DECIMAL_NUM' ')'   
      { 
        String::from($lexer.span_str($2.as_ref().unwrap().span()))
      }
    | '(' 'NUM' ')' 
      { 
        String::from($lexer.span_str($2.as_ref().unwrap().span()))
      }
    ;

opt_field_length -> Option<String>:
    /* empty */   { None }
  | field_length  { Some($1) }
  ;

opt_field_term -> Option<FieldTermColumn>:
    /* empty */             { None }
  | fields_columns field_term_list
    { 
      Some(FieldTermColumn {
        span: $span,
        column_type: String::from($1),
        terms: $2,
      })
    }
  ;

fields_columns -> &'input str:
    'COLUMNS' { "COLUMNS" }
  | 'FIELDS'  { "FIELDS"  }
  ;

field_term_list -> Vec<FieldTerm>:
    field_term_list field_term
    {
      $1.push($2);
      $1
    }
  | field_term 
    {
      vec![$1]
    }
  ;

field_term -> FieldTerm:
    'TERMINATED' 'BY' text_binary_string
    {
      FieldTerm {
        span: $span,
        term_type: String::from("TERMINATED"),
        value: $3
      }
    }
  | 'OPTIONALLY' 'ENCLOSED' 'BY' text_binary_string
    {
      FieldTerm {
        span: $span,
        term_type: String::from("OPTIONALLY ENCLOSED"),
        value: $4
      }
    }
  | 'ENCLOSED' 'BY' text_binary_string
    {
      FieldTerm {
        span: $span,
        term_type: String::from("ENCLOSED"),
        value: $3
      }
    }
  | 'ESCAPED' 'BY' text_binary_string
    {
      FieldTerm {
        span: $span,
        term_type: String::from("ESCAPED"),
        value: $3
      }
    }
  ;

opt_line_term -> Vec<LineTerm>:
    /* empty */             { vec![] }
  | 'LINES' line_term_list  { $2 }
  ;

line_term_list -> Vec<LineTerm>:
    line_term_list line_term
    {
      $1.push($2);
      $1
    }
  | line_term
    {
      vec![$1]
    }
  ;

line_term -> LineTerm:
    'TERMINATED' 'BY' text_binary_string
    {
      LineTerm {
        span: $span,
        term_type: String::from("TERMINATED"),
        value: $3
      }
    }
  | 'STARTING' 'BY' text_binary_string
    {
      LineTerm {
        span: $span,
        term_type: String::from("STARTING"),
        value: $3
      }
    }
  ;

collation_name -> String:
    ident_or_text
    {
      $1
    }
  | 'BINARY' 
    { 
      String::from("BINARY")
    }
  ;

opt_collate -> Option<String>:
      /* empty */                { None }
    | 'COLLATE' collation_name   { Some($2) }
    ;

opt_default -> Option<String>:
      /* empty */ { None }
    | 'DEFAULT' { Some(String::from("DEFAULT")) }
    ;

opt_charset_with_opt_binary -> CharsetOrBinary:
    /* empty */
    {
      CharsetOrBinary::None
    }
  | 'ASCII'
    {
      CharsetOrBinary::Ascii
    }
  | 'UNICODE'
    {
      CharsetOrBinary::Unicode
    }
  | 'BYTE'
    {
      CharsetOrBinary::Byte
    }
  | character_set charset_name opt_bin_mod
    {
      CharsetOrBinary::Charset {
        set_type: $1,
        name: $2,
        bin_mod: $3.is_some(), 
      }
    }
  | 'BINARY'
    {
      CharsetOrBinary::Binary {
        set_type: None,
        name: None,
      }
    }
  | 'BINARY' character_set charset_name
    {
      CharsetOrBinary::Binary {
        set_type: Some($2),
        name: Some($3),
      }
    }
  ;

opt_bin_mod -> Option<String>:
    /* empty */ { None }
  | 'BINARY' 
    {
      Some(String::from("BINARY"))
    }
  ;
  
nchar -> String:
    'NCHAR' { String::from("NCHAR") }
  | 'NATIONAL' char 
    { 
      let mut s = String::with_capacity($2.len()+1+8);
      s.push_str("NATIONAL");
      s.push(' ');
      s.push_str($2);
      s
    }
  ;

varchar -> String:
    char 'VARYING' 
    {
      let mut s = String::with_capacity($1.len()+1+7);
      s.push_str(&$1);
      s.push(' ');
      s.push_str("VARYING");
      s
    }
  | 'VARCHAR'
    {
      String::from("VARCHAR")
    }
  ;

nvarchar -> String:
    'NATIONAL' 'VARCHAR'
    {
      String::from("NATIONAL VARCHAR")
    }
  | 'NVARCHAR' 
    { 
      String::from("NVARCHAR")
    }
  | 'NCHAR' 'VARCHAR' 
    {
      String::from("NCHAR VARCHAR")
    }
  | 'NATIONAL' char 'VARYING' 
    { 
      let mut s = String::with_capacity(30);
      s.push_str("NATIONAL ");
      s.push_str($2);
      s.push_str(" VARYING");
      s
    }
  | 'NCHAR' 'VARYING' 
    {
      String::from("NCHAR VARYING")
    }
  ;

opt_precision_ident -> Option<String>:
    /* empty */ { None }
  | 'PRECISION' { Some(String::from("PRECISION")) }
  ;

opt_precision -> Option<String>:
    /* empty */
    {
      None
    }
  | precision   { Some($1) }
  ;

int_type -> &'input str:
    'INT'       {  "INT" }
  | 'TINYINT'   {  "TINYINT" }
  | 'SMALLINT'  {  "SMALLINT" }
  | 'MEDIUMINT' {  "MEDIUMINT" }
  | 'BIGINT'    {  "BIGINT" }
  ;

real_type -> String:
    'REAL'
    {
      String::from("REAL")
    }
  | 'DOUBLE' opt_precision_ident
    { 
          let mut s = String::new();
          s.push_str("DOUBLE ");
          if let Some(ident) = $2 {
            s.push_str(ident.as_str());
          }
          s
    }
  ;


numeric_type -> &'input str:
    'FLOAT'   { "FLOAT" }
  | 'DECIMAL' { "DECIMAL" }
  | 'NUMERIC' { "NUMERIC" }
  | 'FIXED'   { "FIXED" }
  ;

standard_float_options -> Option<String>:
    /* empty */
    {
      None
    }
  | field_length
    {
      Some($1)
    }
  ;

float_options -> Option<String>:
    /* empty */
    {
      None
    }
  | field_length
    {
      Some($1.to_string())
    }
  | precision
    {
      Some($1)
    }
  ;

precision -> String:
    '(' NUM ',' NUM ')'
    {
      let span_str1 = $lexer.span_str($2.as_ref().unwrap().span());
      let span_str2 = $lexer.span_str($4.as_ref().unwrap().span());
      let mut s = String::with_capacity(1+span_str1.len()+span_str2.len());
      s.push_str(span_str1);
      s.push('.');
      s.push_str(span_str2);
      s
    }
  ;

type -> FieldType:
    int_type opt_field_length field_options
    {
      FieldType::FieldIntType(FieldIntType {
        span: $span,
        name: String::from($1),
        length: $2,
        opts: $3
      })
    }
  | real_type opt_precision field_options
    {
      FieldType::FieldRealType(FieldRealType {
        span: $span,
        name: $1,
        precision: $2,
        opts: $3
      })
    }
  | numeric_type float_options field_options
    {
      FieldType::FieldNumericType(FieldNumericType {
        span: $span,
        name: String::from($1),
        float_opts: $2,
        opts: $3
      })
    }
  | 'BIT' 
    {
      FieldType::FieldBitType(FieldBitType {
        span: $span,
        length: None
      })
    }
  | 'BIT' field_length
    {
      FieldType::FieldBitType(FieldBitType {
        span: $span,
        length: Some($2)
      })
    }
  | 'BOOL'
    {
      FieldType::FieldBoolType
    }
  | 'BOOLEAN'
    {
      FieldType::FieldBooleanType
    }
  | char field_length opt_charset_with_opt_binary
    {
      FieldType::FieldCharType(FieldCharType {
        span: $span,
        name: String::from($1),
        length: Some($2),
        opt: $3
      })
    }
  | char opt_charset_with_opt_binary
    {
      FieldType::FieldCharType(FieldCharType {
        span: $span,
        name: String::from($1),
        length: None,
        opt: $2
      })
    }
  | nchar field_length opt_bin_mod
    {
      FieldType::FieldNCharType(FieldNCharType {
        span: $span,
        name: $1,
        length: Some($2),
        bin_mod: $3
      })
    }
  | nchar opt_bin_mod
    {
      FieldType::FieldNCharType(FieldNCharType {
        span: $span,
        name: $1,
        length: None,
        bin_mod: $2
      })
    }
  | 'BINARY' field_length
    {
      FieldType::FieldBinaryType(FieldBinaryType {
        span: $span,
        length: Some($2),
      })
    }
  | 'BINARY'
    {
      FieldType::FieldBinaryType(FieldBinaryType {
        span: $span,
        length: None,
      })
    }
  | varchar field_length opt_charset_with_opt_binary
    {
      FieldType::FieldVarCharType(FieldVarCharType {
        span: $span,
        name: $1,
        length: Some($2),
        opt: $3
      })
    }
  | nvarchar field_length opt_bin_mod
    {
      FieldType::FieldNVarCharType(FieldNVarCharType {
        span: $span,
        name: $1,
        length: Some($2),
        bin_mod: $3
      })
    }
  | 'VARBINARY' field_length
    {
      FieldType::FieldVarBinaryType(FieldVarBinaryType {
        span: $span,
        length: $2
      })
    }
  | 'YEAR' opt_field_length field_options
    {
      FieldType::FieldYearType(FieldYearType {
        span: $span,
        length: $2,
        opts: $3
      })
    }
  | 'DATE'
    {
      FieldType::FieldDateType
    }
  | 'TIME' type_datetime_precision
    {
      FieldType::FieldTimeType(FieldTimeType {
        span: $span,
        name: String::from("TIME"),
        precision: $2
      })
    }
  | 'TIMESTAMP' type_datetime_precision
    {
      FieldType::FieldTimeType(FieldTimeType {
        span: $span,
        name: String::from("TIMESTAMP"),
        precision: $2 
      })
    }
  | 'DATETIME' type_datetime_precision
    {
      FieldType::FieldTimeType(FieldTimeType {
        span: $span,
        name: String::from("TIMESTAMP"),
        precision: $2 
      })
    }
  | 'TINYBLOB'
    {
      FieldType::FieldBlobType(FieldBlobType {
        span: $span,
        name: String::from("TINYBLOB"),
        length: None,
        varchar: None,
        opt: CharsetOrBinary::None
      })
    }
  | 'BLOB' opt_field_length
    {
      FieldType::FieldBlobType(FieldBlobType {
        span: $span,
        name: String::from("BLOB"),
        length: $2,
        varchar: None,
        opt: CharsetOrBinary::None,
      })
    }
  | spatial_type 
    {
      FieldType::FieldSpatialType(String::from($1))
    }
  | 'MEDIUMBLOB'
    {
      FieldType::FieldBlobType(FieldBlobType {
        span: $span,
        name: String::from("MEDIUMBLOB"),
        length: None,
        varchar: None,
        opt: CharsetOrBinary::None,
      })
    }
  | 'LONGBLOB'
    {
      FieldType::FieldBlobType(FieldBlobType {
        span: $span,
        name: String::from("LONGBLOB"),
        length: None,
        varchar: None,
        opt: CharsetOrBinary::None,
      })
    }
  | 'LONG' 'VARBINARY'
    {
      FieldType::FieldBlobType(FieldBlobType {
        span: $span,
        name: String::from("MEDIUMBLOB"),
        length: None,
        opt: CharsetOrBinary::None,
        varchar: None
      })
    }
  | 'LONG' varchar opt_charset_with_opt_binary
    {
      FieldType::FieldBlobType(FieldBlobType {
        span: $span,
        name: String::from("MEDIUMBLOB"),
        varchar: Some($2),
        opt: $3,
        length: None
      })
    }
  | 'TINYTEXT_SYN' opt_charset_with_opt_binary
    {
      FieldType::FieldTextType(FieldTextType {
        span: $span,
        name: String::from("TINYBLOB"),
        opt: $2,
        length: None
      })
    }
  | 'TEXT' opt_field_length opt_charset_with_opt_binary
    {
      FieldType::FieldTextType(FieldTextType {
        span: $span,
        name: String::from("BLOB"),
        length: $2,
        opt: $3
      })
    }
  | 'MEDIUMTEXT' opt_charset_with_opt_binary
    {
      FieldType::FieldTextType(FieldTextType {
        span: $span,
        name: String::from("MEDIUMBLOB"),
        opt: $2,
        length: None
      })
    }
  | 'LONGTEXT' opt_charset_with_opt_binary
    {
      FieldType::FieldTextType(FieldTextType {
        span: $span,
        name: String::from("LONGBLOB"),
        opt: $2,
        length: None
      })
    }
  | 'ENUM' '(' string_list ')' opt_charset_with_opt_binary
    {
      FieldType::FieldEnumType(FieldEnumType {
        span: $span,
        values: $3,
        opt: $5
      })
    }
  | 'SET' '(' string_list ')' opt_charset_with_opt_binary
    {
      FieldType::FieldSetType(FieldSetType {
        span: $span,
        values: $3,
        opt: $5
      })
    }
  | 'LONG' opt_charset_with_opt_binary
    {
      FieldType::FieldTextType(FieldTextType {
        span: $span,
        name: String::from("LONGBLOB"),
        opt: $2,
        length: None
      })
    }
  | 'SERIAL'
    {
      FieldType::FieldSerialType
    }
  | 'JSON'
    {
      FieldType::FieldJsonType
    }
  ;

spatial_type -> &'input str:
    'GEOMETRY'
    {
      "GEOMETRY"
    }
  | 'GEOMETRYCOLLECTION'
    {
      "GEOMETRYCOLLECTION"
    }
  | 'POINT'
    {
      "POINT"
    }
  | 'MULTIPOINT'
    {
      "MULTIPOINT"
    }
  | 'LINESTRING'
    {
      "LINESTRING"
    }
  | 'MULTILINESTRING'
    {
      "MULTILINESTRING"
    }
  | 'POLYGON'
    {
      "POLYGON"
    }
  | 'MULTIPOLYGON'
    {
      "MULTIPOLYGON"
    }
  ;

string_list -> Vec<String>:
    text_binary_string
    {
      vec![$1]
    }
  | string_list ',' text_binary_string
    {
      $1.push($3);
      $1
    }
  ;

// ================
// insert statement
// ================
insert_stmt -> Box<InsertStmt>:
    'INSERT'                    
    insert_lock_option          
    opt_ignore                  
    opt_into                   
    table_ident                 
    opt_use_partition           
    insert_from_constructor     
    opt_values_reference        
    opt_insert_update_list      
    {
      Box::new(InsertStmt {
        span: $span,
        lock: $2,
        ignore: $3,
        into: $4,
        table_name: $5,
        partition_names: $6,
        is_set: false,
        from_construct: Some($7),
        values_ref: $8,
        ins_updates: $9,
        query_expr: None,
        updates: vec![],
      })
    }
  | 'INSERT'                   
    insert_lock_option           
    opt_ignore                   
    opt_into                     
    table_ident                  
    opt_use_partition            
    'SET'                     
    update_list                  
    opt_values_reference         
    opt_insert_update_list       
    {
      Box::new(InsertStmt {
        span: $span,
        lock: $2,
        ignore: $3,
        into: $4,
        table_name: $5,
        partition_names: $6,
        is_set: true,
        updates: $8,
        values_ref: $9,
        ins_updates: $10,
        from_construct: None,
        query_expr: None,
      })
    }
  | 'INSERT'                  
    insert_lock_option        
    opt_ignore                
    opt_into                  
    table_ident               
    opt_use_partition         
    insert_query_expression   
    opt_insert_update_list    
    {
      Box::new(InsertStmt {
        span: $span,
        lock: $2,
        ignore: $3,
        into: $4,
        table_name: $5,
        partition_names: $6,
        ins_updates: $8,
        query_expr: Some($7),
        from_construct: None,
        values_ref: None,
        is_set: false,
        updates: vec![],
      })
    }
  ;

insert_lock_option -> InsertLockOpt:
    /* empty */   { InsertLockOpt::None }
  | LOW_PRIORITY  { InsertLockOpt::LowPriority }
  | DELAYED       { InsertLockOpt::Delayed }
  | HIGH_PRIORITY { InsertLockOpt::HighPriority }
  ;


opt_ignore -> bool:
    /* empty */ { false }
  | IGNORE      { true  }
  ;

opt_into -> bool:
    /* empty */ { false }
  | INTO        { true  }
  ;
  
update_list -> Vec<UpdateElem>:
    update_list ',' update_elem
    {
      $1.push($3);
      $1
    }
  | update_elem
    {
      vec![$1]
    }
  ;

update_elem -> UpdateElem:
    simple_ident_nospvar equal expr_or_default
    {
      UpdateElem {
        span: $span,
        var_name: $1,
        equal: String::from($2),
        expr: $3,
      }
    }
  ;

opt_values_reference -> Option<ValuesRef>:
    /* empty */
    {
      None
    }
  | AS ident opt_derived_column_list
    {
      Some(ValuesRef {
        span: $span,
        alias_name: $2.0,
        derived_columns: $3,
      })
    }
  ;

opt_insert_update_list -> Option<InsUpdates>:
    /* empty */
    {
      None
    }
  | ON DUPLICATE KEY UPDATE update_list
    {
      Some(InsUpdates {
        span: $span,
        modifers: String::from("ON DUPLICATE KEY UPDATE"),
        updates: $5,
      })
    }
  ;

insert_from_constructor -> InsertFromConstruct:
    insert_values
    {
      InsertFromConstruct {
        span: $span,
        values: $1,
        is_parens: false,
        fields: vec![],
      }
    }
  | '(' ')' insert_values
    {
      InsertFromConstruct {
        span: $span,
        is_parens: true,
        values: $3,
        fields: vec![],
      }
    }
  | '(' fields ')' insert_values
    {
      InsertFromConstruct {
        span: $span,
        is_parens: true,
        fields: $2,
        values: $4,
      }
    }
  ;

insert_values -> InsertVals:
    value_or_values values_list
    {
      InsertVals {
        span: $span,
        val_ident: $1,
        values: $2,
      }
    }
  ;

value_or_values -> ValOrVals:
    VALUE     { ValOrVals::Value }
  | VALUES    { ValOrVals::Values }
  ;

values_list -> Vec<RowValue>:
    values_list ','  row_value
    {
      $1.push($3);
      $1
    }
  | row_value
    {
      vec![$1]
    }
  ;

fields -> Vec<InsertIdent>:
    fields ',' insert_ident
    {
      $1.push($3);
      $1
    }
  | insert_ident
    {
      vec![$1]
    }
  ;

insert_ident -> InsertIdent:
    simple_ident_nospvar  { InsertIdent::Ident($1)     }
  | table_wild            { InsertIdent::TableWild($1) }
  ;

insert_query_expression -> InsertQueryExpr:
    query_expression_or_parens
    {
      InsertQueryExpr {
        span: $span,
        query: $1,
        is_parens: false,
        fields: vec![],
      }
    }
  | '(' ')' query_expression_or_parens
    {
      InsertQueryExpr {
        span: $span,
        query: $3,
        is_parens: true,
        fields: vec![],
      }
    }
  | '(' fields ')' query_expression_or_parens
    {
      InsertQueryExpr {
        span: $span,
        query: $4,
        is_parens: true,
        fields: $2,
      }
    }
  ;

query_expression_or_parens -> SelectStmt:
    query_expression
    {
      $1
    }
  | query_expression locking_clause_list
    {                    
      match $1 {
        SelectStmt::Query(mut q) => {
          q.lock_clauses = $2;
          SelectStmt::Query(q)
        }
        _ => $1
      }
    }
  | query_expression_parens
    {
      $1
    }
  ;

update_stmt -> Box<UpdateStmt>:
    opt_with_clause
    'UPDATE'
    opt_low_priority
    opt_ignore
    table_reference_list
    'SET'
    update_list
    opt_where_clause
    opt_order_clause
    opt_simple_limit
    {
      Box::new(UpdateStmt {
	      span: $span,
        with_clause: $1,
	      low_priority: $3,
	      ignore: $4,
	      table_refs: $5,
	      updates: $7,
	      where_clause: $8,
	      order_clause: $9,
	      simple_limit: $10,
      })
    }
  ;

opt_with_clause -> Option<WithClause>:
  /* empty */       { None }
  | with_clause     { Some($1) }
  ;

opt_low_priority -> bool:
  /* empty */         { false }
  | 'LOW_PRIORITY'    { true  }
  ;

delete_stmt -> Box<DeleteStmt>:
    opt_with_clause
    'DELETE'
    opt_quick
    opt_low_priority
    opt_ignore
    'FROM'
    table_ident
    opt_table_alias
    opt_use_partition
    opt_where_clause
    opt_order_clause
    opt_simple_limit
    {

      Box::new(DeleteStmt {
        span: $span,
        with_clause: $1,
        quick: $3,
        low_priority: $4,
        ignore: $5,
        table_name: Some($7),
        alias_name: $8,
        partition_names: $9,
        where_clause: $10,
        order_clause: $11,
        simple_limit: $12,
        table_alias_refs: vec![],
        table_refs: vec![],
        is_using: false,
      })
    }
  | opt_with_clause
    'DELETE'
    opt_quick
    opt_low_priority
    opt_ignore
    table_alias_ref_list   
    'FROM'
    table_reference_list
    opt_where_clause
    {
      Box::new(DeleteStmt {
        span: $span,
        with_clause: $1,
        quick: $3,
        low_priority: $4,
        ignore: $5,
        table_alias_refs: $6,
        table_refs: $8,
        where_clause: $9,
        alias_name: None,
        order_clause: None,
        simple_limit: None,
        partition_names: vec![],
        table_name: None,
        is_using: false,
      })
    }
  | opt_with_clause
    'DELETE'
    opt_quick
    opt_low_priority
    opt_ignore
    'FROM'
    table_alias_ref_list
    'USING'
    table_reference_list
    opt_where_clause
    {
      Box::new(DeleteStmt {
	      span: $span,
        with_clause: $1,
        quick: $3,
        low_priority: $4,
        ignore: $5,
	      table_alias_refs: $7,
	      table_refs: $9,
	      where_clause: $10,
        order_clause: None,
        alias_name: None,
        simple_limit: None,
        partition_names: vec![],
        table_name: None,
        is_using: true,
      })
    }
  ;

opt_quick -> bool:
  /* empty */   %prec EMPTY { false }
  | 'QUICK'                 { true  }

  ;

prepare -> Box<Prepare>:
  'PREPARE' ident FROM prepare_src
  {
    Box::new(Prepare {
      span: $span,
      stmt_name: $2.0,
      preparable_stmt: $4,
    })
  }
;

prepare_src -> Value:
  'TEXT_STRING'
  {
     Value::Text {
	    span: $span,
	    value: String::from($lexer.span_str($1.as_ref().unwrap().span())),
	  }
  }
  | '@' ident_or_text
    {
       Value::SelectVarIdent {
         span: $span,
         value: $2,
         is_at: true,
       }
    }
;

execute -> Box<ExecuteStmt>:
  'EXECUTE' ident execute_using
  {
    Box::new(ExecuteStmt {
      span: $span,
      stmt_name: $2.0,
      execute_using: $3,
    })
  }
;

execute_using -> Vec<Value>:
      /* nothing */           { vec![] }
    | 'USING' execute_var_list  { $2 }
    ;

execute_var_list -> Vec<Value>:
    execute_var_ident
      {
        vec![$1]
      }
    | execute_var_list ',' execute_var_ident
      {
        $1.push($3);
        $1
      }
  ;

execute_var_ident -> Value:
    '@' ident_or_text
    {
       Value::SelectVarIdent {
         span: $span,
         value: $2,
         is_at: true,
       }
    }
    ;

deallocate -> Box<Deallocate>:
    deallocate_or_drop 'PREPARE' ident
    {
       Box::new(Deallocate {
         span: $span,
         deallocate_or_drop: String::from($1),
         stmt_name: $3.0,
       })
    }
    ;

deallocate_or_drop -> &'input str:
    'DEALLOCATE'  { "DEALLOCATE" }
    | 'DROP'  { "DROP" }
    ;

begin_stmt -> Box<BeginStmt>:
    'BEGIN' opt_work
    {
       Box::new(BeginStmt {
             span: $span,
             work: $2
       })
    }
    ;

opt_work -> bool:
    /* empty */ { false }
    | 'WORK'    { true }
    ;

set -> Box<SetOptValues>:
  'SET' start_option_value_list
  {
    Box::new($2)
  }
  ;


// Start of option value list
start_option_value_list -> SetOptValues:
    option_value_no_option_type option_value_list_continued
    {
      SetOptValues::OptValues(
        OptValues {
          opt: $1,
          values: $2,
        }
      )
    }
  | TRANSACTION transaction_characteristics
    {
      SetOptValues::Transaction($2)
    }
  | option_type start_option_value_list_following_option_type
    {
      SetOptValues::OptTypeFollowing(
        OptTypeFollowing {
          opt_type: $1,
          following: $2,
        }
      )
    }
  ;

option_value_no_option_type -> SetOpts:
    lvalue_variable equal set_expr_or_default
    {
      SetOpts::SetVariable(SetVariable {
        var: $1,
        value: $3,
      })
    }
  | '@' ident_or_text equal expr
    {
      SetOpts::SetUserVar(SetUserVar {
        var: $2,
        expr: $4,
      })
    }
  | '@' '@' opt_set_var_ident_type lvalue_variable equal set_expr_or_default
    {
      SetOpts::SetSystemVar(SetSystemVar {
        opt_var: $3,
        var: $4,
        value: $6, 
      })
    }
  | character_set old_or_new_charset_name_or_default
    {
      SetOpts::SetCharset(SetCharset {
        charset: $1,
        new_value: $2,
      })
    }
  | NAMES charset_name opt_collate
    {
      SetOpts::SetNames(SetNames {
        charset_name: Some($2),
        collate: $3,
      })
    }
  | NAMES DEFAULT
    {
      SetOpts::SetNames(SetNames {
        charset_name: None,
        collate: None,
      })
    }
;

start_option_value_list_following_option_type -> FollowingOptType:
    option_value_following_option_type option_value_list_continued
    {
      FollowingOptType::TypeEq(
        FollowingOptTypeEq {
          opt_type: $1,
          values: $2,
        }
      )
    }
  | TRANSACTION transaction_characteristics
    {
      FollowingOptType::Transaction($2)
    }
  ;

lvalue_variable -> String:
    ident
    {
      $1.0
    }
  | ident '.' ident
    {
      let mut s = String::with_capacity($1.0.len()+1+$3.0.len());
      s.push_str(&$1.0);
      s.push('.');
      s.push_str(&$3.0);
      s
    }
  | DEFAULT '.' ident
    {
      let mut s = String::with_capacity(7+1+$3.0.len());
      s.push_str("DEFAULT");
      s.push('.');
      s.push_str(&$3.0);
      s
    }
  ;

transaction_characteristics -> Transaction:
    transaction_access_mode opt_isolation_level
    {
      Transaction {
        mode: Some($1),
        isolation_level: $2,
      }
    }
  | isolation_level opt_transaction_access_mode
    {
      Transaction {
        isolation_level: Some($1),
        mode: $2,
      }
    }
  ;

isolation_level -> IsolationType:
    ISOLATION LEVEL isolation_types
    {
      $3
    }
  ;

opt_isolation_level -> Option<IsolationType>:
    /* empty */         { None }
  | ',' isolation_level { Some($2) }
  ;

opt_transaction_access_mode -> Option<TransactionType>:
    /* empty */                 { None }
  | ',' transaction_access_mode { Some($2) }
  ;

transaction_access_mode -> TransactionType:
    transaction_access_mode_types
    {
      $1
    }
  ;

transaction_access_mode_types -> TransactionType:
    'READ' 'ONLY'   { TransactionType::ReadOnly }
  | 'READ' 'WRITE'  { TransactionType::ReadWrite }
  ;

isolation_types -> IsolationType:
    'READ' 'UNCOMMITTED' { IsolationType::ReadUncommitted }
  | 'READ' 'COMMITTED'   { IsolationType::ReadCommitted }
  | 'REPEATABLE' 'READ'  { IsolationType::RepeatableRead }
  | 'SERIALIZABLE'       { IsolationType::Serializable }
  ;

set_expr_or_default -> ExprOrDefault:
    expr
    {
      ExprOrDefault::Expr($1)
    }
  | DEFAULT
    {
      ExprOrDefault::Default  
    }
  | ON
    {
      ExprOrDefault::On
    }
  | ALL
    {
      ExprOrDefault::All
    }
  | BINARY
    {
      ExprOrDefault::Binary
    }
  | ROW
    {
      ExprOrDefault::Row
    }
  | SYSTEM
    {
      ExprOrDefault::System
    }
  ;

opt_set_var_ident_type -> SetVarIdentType:
    /* empty */         { SetVarIdentType::None }
  | 'PERSIST_ONLY' '.'  { SetVarIdentType::PersistOnly }
  | 'PERSIST' '.'       { SetVarIdentType::Persist }
  | GLOBAL '.'          { SetVarIdentType::Global }
  | LOCAL '.'           { SetVarIdentType::Local }
  | SESSION '.'         { SetVarIdentType::Session }
  ;

old_or_new_charset_name_or_default -> NewCharset:
    old_or_new_charset_name { $1 }
  | DEFAULT                 { NewCharset::Default }
  ;

old_or_new_charset_name -> NewCharset:
    ident_or_text
    {
      NewCharset::CharsetName($1)
    }
  | BINARY 
    { 
      NewCharset::Binary
    }
  ;

option_value_list_continued -> Vec<OptValue>:
    /* empty */           { vec![] }
  | ',' option_value_list { $2     }
  ;

option_value_list -> Vec<OptValue>:
    option_value
    {
      vec![$1]
    }
  | option_value_list ',' option_value
    {
      $1.push($3);
      $1
    }
  ;

option_value -> OptValue:
    option_type option_value_following_option_type
    {
      OptValue::OptValueType(OptValueType {
        opt_type: $1,
        set_var: $2,
      })
    }
  | option_value_no_option_type 
    { 
      OptValue::SetOpts($1)
    }
  ;

option_value_following_option_type -> SetVariable:
    lvalue_variable equal set_expr_or_default
    {
      SetVariable {
        var: $1,
        value: $3,
      }
    }
  ;


option_type -> OptType:
    GLOBAL          { OptType::Global }
  | PERSIST         { OptType::Persist }
  | PERSIST_ONLY    { OptType::PersistOnly }
  | LOCAL           { OptType::Local }
  | SESSION         { OptType::Session }
;

show_databases_stmt -> Box<ShowDatabasesStmt>:
    'SHOW' 'DATABASES' opt_wild_or_where
    {
    	Box::new(ShowDatabasesStmt {
    	   span: $span,
    	   opt_wild_or_where: $3,
    	})
    }
;

opt_wild_or_where -> Option<WildOrWhere>:
   /* empty */                { None }
  | 'LIKE' 'TEXT_STRING'      { Some(WildOrWhere::LikeTextString(String::from($lexer.span_str($2.as_ref().unwrap().span())))) }
  | where_clause              { Some(WildOrWhere::WhereClause($1)) }
;

show_tables_stmt -> Box<ShowTablesStmt>:
    'SHOW' opt_show_cmd_type 'TABLES' opt_db opt_wild_or_where
    {
    	Box::new(ShowTablesStmt {
    	   span: $span,
    	   opt_show_cmd_type: $2,
    	   opt_db: $4,
    	   opt_wild_or_where: $5,
    	})
    }
;

show_columns_stmt -> Box<ShowColumnsStmt>:
    'SHOW' opt_show_cmd_type columns_cmd_type from_table opt_db opt_wild_or_where
    {
    	Box::new(ShowColumnsStmt {
    	   span: $span,
    	   opt_show_cmd_type: $2,
    	   columns_cmd_type: $3,
    	   from_table: $4,
    	   opt_db: $5,
    	   opt_wild_or_where: $6,
    	})
    }
;

opt_show_cmd_type -> Option<ShowCmdType>:
       /* empty */          { None }
     | FULL                 { Some(ShowCmdType::Full) }
     | EXTENDED             { Some(ShowCmdType::Extended) }
     | EXTENDED FULL        { Some(ShowCmdType::ExtendedFull) }
;

columns_cmd_type -> ShowColumnsCmdType:
       COLUMNS              { ShowColumnsCmdType::Columns }
     | FIELDS               { ShowColumnsCmdType::Fields }
;

opt_db -> Option<ShowTableDb>:
       /* empty */  { None }
      | from_or_in ident {
           Some(ShowTableDb {
		span: $span,
		from_or_in: $1,
		db: $2.0,
           })
        }
;

from_table -> ShowFromTable:
       from_or_in ident {
           ShowFromTable {
		span: $span,
		from_or_in: $1,
		table: $2.0,
           }
        }
;

from_or_in -> FromOrIn:
      'FROM' { FromOrIn::From }
    | 'IN'   { FromOrIn::In }
;

show_create_table_stmt -> Box<ShowCreateTableStmt>:
    'SHOW' 'CREATE' 'TABLE' table_ident
    {
        Box::new(ShowCreateTableStmt {
           span: $span,
           table: $4,
        })
    }
;

show_keys_stmt -> Box<ShowKeysStmt>:
    'SHOW' opt_extended keys_or_index from_table opt_db opt_where_clause
    {
    	Box::new(ShowKeysStmt {
    	   span: $span,
    	   is_extended: $2,
    	   keys_or_index: $3,
    	   from_table: $4,
    	   opt_db: $5,
    	   opt_where_clause: $6,
    	})
    }
;

keys_or_index -> KeysOrIndex:
       'INDEX'              { KeysOrIndex::Index }
     | 'INDEXES'            { KeysOrIndex::Indexes }
     | 'KEYS'               { KeysOrIndex::Keys }
;

opt_extended -> bool:
       /* empty */          { false }
     | 'EXTENDED'           { true }
;

show_variables_stmt -> Box<ShowVariablesStmt>:
    'SHOW' opt_var_type 'VARIABLES' opt_wild_or_where
    {
        Box::new(ShowVariablesStmt {
           span: $span,
           opt_var_type: $2,
           opt_wild_or_where: $4,
        })
    }
;

opt_var_type -> Option<ShowVariableType>:
       /* empty */          { None }
     | GLOBAL               { Some(ShowVariableType::Global) }
     | LOCAL                { Some(ShowVariableType::Session) }
     | SESSION              { Some(ShowVariableType::Session) }
;

show_create_view_stmt -> Box<ShowCreateViewStmt>:
    'SHOW' 'CREATE' 'VIEW' table_ident
    {
        Box::new(ShowCreateViewStmt {
           span: $span,
           view_name: $4,
        })
    }
;

show_master_status_stmt -> Box<ShowDetailsStmt>:
    'SHOW' 'MASTER' 'STATUS'
    {
        Box::new(ShowDetailsStmt {
           span: $span,
        })
    }
;

show_engines_stmt -> Box<ShowEnginesStmt>:
    'SHOW' opt_storage 'ENGINES'
    {
        Box::new(ShowEnginesStmt {
           span: $span,
           is_storage: $2,
        })
    }
;

opt_storage -> bool:
       /* empty */          { false }
     | 'STORAGE'           { true }
;

show_plugins_stmt -> Box<ShowDetailsStmt>:
    'SHOW' 'PLUGINS'
    {
        Box::new(ShowDetailsStmt {
           span: $span,
        })
    }
;

show_privileges_stmt -> Box<ShowDetailsStmt>:
    'SHOW' 'PRIVILEGES'
    {
        Box::new(ShowDetailsStmt {
           span: $span,
        })
    }
;

show_create_procedure_stmt -> Box<ShowCreateSpStmt>:
    'SHOW' 'CREATE' 'PROCEDURE' sp_name
    {
        Box::new(ShowCreateSpStmt {
           span: $span,
           sp_name: $4,
        })
    }
;

show_create_function_stmt -> Box<ShowCreateSpStmt>:
    'SHOW' 'CREATE' 'FUNCTION' sp_name
    {
        Box::new(ShowCreateSpStmt {
           span: $span,
           sp_name: $4,
        })
    }
;

show_create_trigger_stmt -> Box<ShowCreateSpStmt>:
    'SHOW' 'CREATE' 'TRIGGER' sp_name
    {
        Box::new(ShowCreateSpStmt {
           span: $span,
           sp_name: $4,
        })
    }
;

show_create_event_stmt -> Box<ShowCreateSpStmt>:
    'SHOW' 'CREATE' 'EVENT' sp_name
    {
        Box::new(ShowCreateSpStmt {
           span: $span,
           sp_name: $4,
        })
    }
;

show_create_user_stmt -> Box<ShowCreateUserStmt>:
    'SHOW' 'CREATE' 'USER' user
    {
        Box::new(ShowCreateUserStmt {
           span: $span,
           user: $4,
        })
    }
;

show_status_stmt -> Box<ShowStatusStmt>:
    'SHOW' opt_var_type 'STATUS' opt_wild_or_where
    {
        Box::new(ShowStatusStmt {
           span: $span,
           opt_var_type: $2,
           opt_wild_or_where: $4,
        })
    }
;

show_processlist_stmt -> Box<ShowProcessListStmt>:
    'SHOW' opt_full 'PROCESSLIST'
    {
        Box::new(ShowProcessListStmt {
           span: $span,
           is_full: $2,
        })
    }
;

opt_full -> bool:
       /* empty */          { false }
     | 'FULL'               { true }
;

show_replicas_stmt -> Box<ShowDetailsStmt>:
    'SHOW' 'SLAVE' 'HOSTS'
    {
        Box::new(ShowDetailsStmt {
           span: $span,
        })
    }
   |
    'SHOW' 'REPLICAS'
    {
        Box::new(ShowDetailsStmt {
           span: $span,
        })
    }
;

show_replica_status_stmt -> Box<ShowReplicaStatusStmt>:
    'SHOW' replica 'STATUS' opt_channel
    {
        Box::new(ShowReplicaStatusStmt {
           span: $span,
           replica: $2,
           opt_channel: $4,
        })
    }
;

replica -> Replica:
       SLAVE       { Replica::Slave }
     | REPLICA     { Replica::Replica }
;

opt_channel -> Option<Channel>:
     /* empty */ { None }
    | 'FOR' 'CHANNEL' TEXT_STRING_sys_nonewline
    {
        Some(Channel {
            span: $span,
            channel: $3,
        })
    }
;

TEXT_STRING_sys_nonewline -> String:
    'TEXT_STRING'
    {
      String::from($lexer.span_str($1.as_ref().unwrap().span()))
    }
;

TEXT_STRING_sys -> String:
    'TEXT_STRING'
    {
      String::from($lexer.span_str($1.as_ref().unwrap().span()))
    }
;

TEXT_STRING_password -> String:
    'TEXT_STRING'
    {
      String::from($lexer.span_str($1.as_ref().unwrap().span()))
    }
;

TEXT_STRING_hash -> String:
    'TEXT_STRING'
    {
      String::from($lexer.span_str($1.as_ref().unwrap().span()))
    }
;

TEXT_STRING_literal -> String:
    'TEXT_STRING'
    {
      String::from($lexer.span_str($1.as_ref().unwrap().span()))
    }
;

show_grants_stmt -> Box<ShowGrantsStmt>:
    'SHOW' 'GRANTS'
    {
        Box::new(ShowGrantsStmt {
           span: $span,
           user: None,
           user_list: None,
        })
    }
   |
    'SHOW' 'GRANTS' 'FOR' user
    {
        Box::new(ShowGrantsStmt {
           span: $span,
           user: Some($4),
           user_list: None,
        })
    }
   |
    'SHOW' 'GRANTS' 'FOR' user 'USING' user_list
    {
        Box::new(ShowGrantsStmt {
           span: $span,
           user: Some($4),
           user_list: Some($6),
        })
    }
;

start -> Start:
  START TRANSACTION opt_start_transaction_option_list
  {
    Start {
      span: $span,
      transaction_opts: $3, 
    }
  }
  ;

opt_start_transaction_option_list -> u8:
    /* empty */
    {
      0
    }
  | start_transaction_option_list
    {
      $1
    }
;

start_transaction_option_list -> u8:
  start_transaction_option
    {
      $1
    }
  | start_transaction_option_list ',' start_transaction_option
    {
      $1 | $3
    }
;

start_transaction_option -> u8:
    WITH CONSISTENT SNAPSHOT
    {
      // $$= MYSQL_START_TRANS_OPT_WITH_CONS_SNAPSHOT;
      // see https://github.com/mysql/mysql-server/blob/8.0/sql/handler.h#L631
      1
    }
  | READ ONLY
    {
      // $$= MSQL_START_TRANS_OPT_READ_ONLY;
      2
    }
  | READ WRITE
    {
      //$$= MYSQL_START_TRANS_OPT_READ_WRITE;
      4
    }
;

commit -> Commit:
  COMMIT opt_work opt_chain opt_release
    {
      Commit {
        span: $span,
        opt_work: $2,
        opt_chain: $3,
        opt_release: $4,
      }
    }
  ;

rollback_stmt -> Rollback:
    ROLLBACK opt_work opt_chain opt_release
    {
      Rollback {
        span: $span,
        opt_work: $2,
        opt_chain: $3,
        opt_release: $4,
        opt_savepoint: false,
        ident: None,
      }
    }
  | ROLLBACK opt_work 'TO' opt_savepoint ident  
    {
      Rollback {
        span: $span,
        opt_work: $2,
        opt_chain: YesNoUnknown::TvlUnknown,
        opt_release: YesNoUnknown::TvlUnknown,
        opt_savepoint: $4,
        ident: Some($5.0),
      }
    }
;

opt_chain -> YesNoUnknown:
    /* empty */
    { 
      YesNoUnknown::TvlUnknown 
    }
  | AND NO CHAIN  
    {  
      YesNoUnknown::TvlNo 
    }
  | AND CHAIN
    { 
      YesNoUnknown::TvlYes 
    }
;

opt_release -> YesNoUnknown:
    /* empty */
    { 
      YesNoUnknown::TvlUnknown 
    }
  | 'RELEASE'     
    { 
      YesNoUnknown::TvlYes 
    }
  | NO 'RELEASE' 
    { 
      YesNoUnknown::TvlNo
    }
;

opt_savepoint ->  bool:
    /* empty */  %prec LOWER_THEN_SAVEPOINT { false }
  | 'SAVEPOINT'     { true  }
;

create -> Create:
       'CREATE' 'DATABASE' opt_if_not_exists ident opt_create_database_options
       {
		    Create::CreateDatabase(Box::new(
			    CreateDatabase{
				    is_not_exists: $3,
				    database_name: $4.0,
				    opt_create_database_options: $5,
			    }
		    ))
       }
    | 'CREATE' view_or_trigger_or_sp_or_event
       {
		    Create::CreateViewOrTriggerOrSpOrEvent(Box::new($2))
       }

    | 'CREATE' 'USER' opt_if_not_exists create_user_list default_role_clause
                      require_clause connect_options
                      opt_account_lock_password_expire_options
                      opt_user_attribute
       {
            Create::CreateUser(Box::new(
			    CreateUser {
			        span: $span,
				    is_not_exists: $3,
				    create_user_list: $4,
				    default_role_clause: $5,
				    require_clause: $6,
				    connect_options: $7,
				    opt_account_lock_password_expire_options: $8,
				    opt_user_attribute: $9,
			    }
		    ))
       }
    | 'CREATE' 'LOGFILE' 'GROUP' ident 'ADD' lg_undofile opt_logfile_group_options
       {
            Create::CreateLogFileGroup(Box::new(
                CreateLogFileGroup {
                    span: $span,
                    logfile_group: $4.0,
                    undo_file: $6,
                    opt_logfile_group_options: $7,
                }
            ))
       }
    | 'CREATE' 'TABLESPACE' ident opt_ts_datafile_name opt_logfile_group_name opt_tablespace_options
       {
           Create::CreateTablespace(Box::new(
               CreateTablespace {
                   span: $span,
                   tablespace_name: $3.0,
                   opt_ts_datafile: $4,
                   opt_logfile_group: $5,
                   opt_tablespace_options: $6,
               }
           ))
       }
    | 'CREATE' 'UNDO' 'TABLESPACE' ident 'ADD' ts_datafile opt_undo_tablespace_options
      {
           Create::CreateUndoTablespace(Box::new(
               CreateUndoTablespace {
                   span: $span,
                   tablespace_name: $4.0,
                   ts_datafile: $6,
                   opt_undo_tablespace_options: $7,
               }
           ))
      }
    | 'CREATE' 'SERVER' ident_or_text 'FOREIGN' 'DATA' 'WRAPPER'
                ident_or_text 'OPTIONS' '(' server_options_list ')'
      {
           Create::CreateServer(Box::new(
               CreateServer {
                   span: $span,
                   server_name: $3,
                   wrapper_name: $7,
                   server_options_list: $10,
               }
           ))
      }
;

opt_if_not_exists -> bool:
          /* empty */   { false }
        | 'IF' not 'EXISTS' { true }
        ;

opt_create_database_options -> Vec<CreateDatabaseOption>:
          /* empty */ { vec![] }
        | create_database_options { $1 }
        ;

create_database_options -> Vec<CreateDatabaseOption>:
          create_database_option
          {
          	vec![$1]
          }
        | create_database_options create_database_option
        {
        	$1.push($2);
        	$1
        }
        ;

create_database_option -> CreateDatabaseOption:
          default_collation
          {
            CreateDatabaseOption::DefaultCollation($1)
          }
        | default_charset
          {
            CreateDatabaseOption::DefaultCharset($1)
          }
        | default_encryption
          {
            CreateDatabaseOption::DefaultEncryption($1)
          }
        ;

default_collation -> DefaultCollation:
    opt_default 'COLLATE' opt_equal collation_name
    {
        let is_default = match $1 {
            Some(_) => true,
          	None => false,
        };
        let is_equal = match $3 {
          	Some(_) => true,
          	None => false,
        };
		DefaultCollation {
		    is_default: is_default,
		    is_equal: is_equal,
		    collation_name: $4,
		}
    }
;

default_charset -> DefaultCharset:
    opt_default character_set opt_equal charset_name
    {
		let is_default = match $1 {
			Some(_) => true,
			None => false,
		};
		let is_equal = match $3 {
			Some(_) => true,
			None => false,
		};
		DefaultCharset {
		    is_default: is_default,
		    is_equal: is_equal,
		    charset_name: $4,
		}
    }
;

default_encryption -> DefaultEncryption:
    opt_default 'ENCRYPTION' opt_equal 'TEXT_STRING'
    {
		let is_default = match $1 {
			Some(_) => true,
			None => false,
		};
		let is_equal = match $3 {
			Some(_) => true,
			None => false,
		};
		DefaultEncryption {
		    is_default: is_default,
		    is_equal: is_equal,
		    encryption: String::from($lexer.span_str($4.as_ref().unwrap().span())),
		}
    }
;

view_or_trigger_or_sp_or_event -> ViewOrTriggerOrSpOrEvent:
          definer init_lex_create_info definer_tail
          {
          	ViewOrTriggerOrSpOrEvent{
          		definer: $1,
          		definer_tail: $3,
          	}
          }
        /* TODO */
        ;

definer -> Definer:
          'DEFINER' 'EQ' user
          {
		Definer{
			user: $3,
		}
          }
        ;

user -> User:
          user_ident_or_text
          {
            	User::UserIdentOrText($1)
          }
        | 'CURRENT_USER' optional_braces
          {
            	User::CurrentUser
          }
        ;

user_ident_or_text -> String:
          ident_or_text
          {
		$1
          }
        | ident_or_text '@' ident_or_text
          {
	    	$1.push('@');
	    	$1.push_str(&$3);
	    	$1
          }
        ;

user_list -> Vec<User>:
    user
    {
       vec![$1]
    }
   | user_list ',' user
    {
       $1.push($3);
       $1
    }
;

init_lex_create_info -> Option<String>:
          /* empty */
          {
          	None
          }
        ;

definer_tail -> DefinerTail:
          view_tail { DefinerTail::ViewTail($1) }
        | trigger_tail { DefinerTail::TriggerTail($1) }
        | sp_tail { DefinerTail::SpTail($1) }
        /* TODO */
        ;

view_tail -> ViewTail:
          view_suid 'VIEW' table_ident opt_derived_column_list 'AS' view_query_block
          {
            	ViewTail{
            		span: $span,
            		view_suid: $1,
            		view_name: $3,
            		columns: $4,
            		view_query_block: $6,
            	}
          }
        ;

view_suid -> ViewSuid:
          /* empty */
          { ViewSuid::ViewSuidDefault }
        | 'SQL' 'SECURITY' 'DEFINER'
          { ViewSuid::ViewSuidDefiner }
        | 'SQL' 'SECURITY' 'INVOKER'
          { ViewSuid::ViewSuidInvoker }
        ;

view_query_block -> ViewQueryBlock:
          query_expression_or_parens view_check_option
          {
		ViewQueryBlock{
			select_stmt:$1,
			view_check_option:$2,
		}
          }
          ;

view_check_option -> ViewCheckOption:
          /* empty */                     { ViewCheckOption::ViewCheckNone }
        | 'WITH' 'CHECK' 'OPTION'           { ViewCheckOption::ViewCheckCascade }
        | 'WITH' 'CASCADED' 'CHECK' 'OPTION'  { ViewCheckOption::ViewCheckCascade }
        | 'WITH' 'LOCAL' 'CHECK' 'OPTION' { ViewCheckOption::ViewCheckLocal }
        ;

trigger_tail -> TriggerTail:
          'TRIGGER'
          sp_name
          trg_action_time
          trg_event
          'ON'
          table_ident
          'FOR'
          'EACH'
          'ROW'
          trigger_follows_precedes_clause
          sp_proc_stmt
          {
          	TriggerTail{
          		span: $span,
			sp_name: $2,
			trg_action_time: $3,
			trg_event: $4,
			table_name: $6,
			trigger_follows_precedes_clause: $10,
			sp_proc_stmt: $11,
          	}
          }
        ;

sp_name -> String:
          ident '.' ident
          {
	      	let mut s = String::with_capacity($1.0.len()+1+$3.0.len());
	      	s.push_str(&$1.0);
	      	s.push('.');
	      	s.push_str(&$3.0);
	      	s
          }
        | ident
          {
          	$1.0
          }
        ;

trg_action_time -> TrgActionTime:
            'BEFORE'
            { TrgActionTime::Before }
          | 'AFTER'
            { TrgActionTime::After }
          ;

trg_event -> TrgEvent:
            'INSERT'
            { TrgEvent::Insert }
          | 'UPDATE'
            { TrgEvent::Update }
          | 'DELETE'
            { TrgEvent::Delete }
          ;

trigger_follows_precedes_clause -> TriggerFollowsPrecedesClause:
            /* empty */
            {
            	TriggerFollowsPrecedesClause{
            		ordering_clause: TrgActionOrder::None,
            		anchor_trigger_name: None,
            	}
            }
          |
            trigger_action_order ident_or_text
            {
              	TriggerFollowsPrecedesClause{
                          		ordering_clause: $1,
                          		anchor_trigger_name: Some($2),
                          	}
            }
          ;

trigger_action_order -> TrgActionOrder:
            'FOLLOWS'
            { TrgActionOrder::Follows }
          | 'PRECEDES'
            { TrgActionOrder::Precedes }
          ;

sp_proc_stmt -> Option<String>:
         /* TODO */
         { None }
        ;

sp_tail -> SpTail:
          'PROCEDURE'
          sp_name
          '('
          sp_pdparam_list
          ')'
          sp_c_chistics
          sp_proc_stmt
          {
          	SpTail{
          		span: $span,
          		sp_name: $2,
          		sp_pdparam_list: $4,
          		sp_c_chistics: $6,
          		sp_proc_stmt: $7,
          	}
          }
        ;

sp_pdparam_list -> Vec<SpPdparam>:
          /* Empty */ { vec![] }
        | sp_pdparams { $1 }
        ;

sp_pdparams -> Vec<SpPdparam>:
          sp_pdparams ',' sp_pdparam
          {
          	$1.push($3);
          	$1
          }
        | sp_pdparam
        {
        	vec![$1]
        }
        ;

sp_pdparam -> SpPdparam:
          sp_opt_inout ident type opt_collate
          {
            	SpPdparam{
            		sp_opt_inout: $1,
            		ident: $2.0,
            		sp_type: $3,
            		opt_collate: $4,
            	}
          }
        ;

sp_opt_inout -> SpOptInout:
          /* Empty */ { SpOptInout::In }
        | 'IN'      { SpOptInout::In }
        | 'OUT'     { SpOptInout::Out }
        | 'INOUT'   { SpOptInout::Inout }
        ;

sp_c_chistics -> Vec<SpCChistic>:
          /* Empty */ { vec![] }
        | sp_c_chistics sp_c_chistic
        {
        	$1.push($2);
        	$1
        }
        ;

sp_c_chistic -> SpCChistic:
          sp_chistic            { SpCChistic::SpChistic($1) }
        | 'DETERMINISTIC'     { SpCChistic::Deterministic }
        | not 'DETERMINISTIC' { SpCChistic::NotDeterministic }
        ;

sp_chistic -> SpChistic:
          'COMMENT' 'TEXT_STRING'
          {
	      SpChistic::Comment(String::from($lexer.span_str($1.as_ref().unwrap().span())))
          }
        | 'LANGUAGE' 'SQL'
          { SpChistic::LanguageSql }
        | 'NO' 'SQL'
          { SpChistic::NoSql }
        | 'CONTAINS' 'SQL'
          { SpChistic::ContainsSql }
        | 'READS' 'SQL' 'DATA'
          { SpChistic::ReadsSqlData }
        | 'MODIFIES' 'SQL' 'DATA'
          { SpChistic::ModifiesSqlData }
        | sp_suid
          { SpChistic::SpSuid($1) }
        ;

sp_suid -> SpSuid:
          'SQL' 'SECURITY' 'DEFINER'
          {
            SpSuid::SpIsSuid
          }
        | 'SQL' 'SECURITY' 'INVOKER'
          {
            SpSuid::SpIsNotSuid
          }
        ;

opt_comma -> bool:
      /* empty */  { false }
    | ','          { true }
;

create_role_stmt -> CreateRoleStmt:
    'CREATE' 'ROLE' opt_if_not_exists role_list
    {
        CreateRoleStmt {
            span: $span,
            is_not_exists: $3,
            roles: $4,
        }
    }
;

create_resource_group_stmt -> CreateResourceGroupStmt:
    'CREATE' 'RESOURCE' 'GROUP' ident 'TYPE' opt_equal resource_group_types opt_resource_group_vcpu_list
        opt_resource_group_priority opt_resource_group_enable_disable
    {
          CreateResourceGroupStmt {
              span: $span,
              group_name: $4.0,
              resource_group_type: $7,
              opt_resource_group_vcpu_list: $8,
              opt_resource_group_priority: $9,
              opt_resource_group_enable_disable: $10,
          }
    }
;

resource_group_types -> ResourceGroupType:
      'USER'   { ResourceGroupType::User }
    | 'SYSTEM' { ResourceGroupType::System }
;

opt_resource_group_vcpu_list -> Option<Vec<VCPUSpec>>:
      /* empty */ { None }
    | 'VCPU' opt_equal vcpu_range_spec_list { Some($3) }
;

vcpu_range_spec_list -> Vec<VCPUSpec>:
      vcpu_num_or_range
      {
            vec![$1]
      }
    | vcpu_range_spec_list opt_comma vcpu_num_or_range
      {
            $1.push($3);
            $1
      }
;

vcpu_num_or_range -> VCPUSpec:
      'NUM'
      {
           VCPUSpec::Num(Value::Num {
               span: $span,
               value: String::from($lexer.span_str($1.as_ref().unwrap().span())),
               signed: false,
           })
      }
    | 'NUM' '-' 'NUM'
      {
            VCPUSpec::Range(VCPURange {
                span: $span,
                left: String::from($lexer.span_str($1.as_ref().unwrap().span())),
                right: String::from($lexer.span_str($3.as_ref().unwrap().span())),
            })
      }
;

signed_num -> Value:
      'NUM'
      {
          Value::Num {
              span: $span,
              value: String::from($lexer.span_str($1.as_ref().unwrap().span())),
              signed: false,
          }
      }
    | '-' 'NUM'
      {
          Value::Num {
              span: $span,
              value: String::from($lexer.span_str($2.as_ref().unwrap().span())),
              signed: true,
          }
      }
;

opt_resource_group_priority -> Option<ResourceGroupPriority>:
      /* empty */ { None }
    | 'THREAD_PRIORITY' opt_equal signed_num
      {
            let is_equal = match $2 {
                Some(_) => true,
                None => false,
            };
            Some(ResourceGroupPriority {
                span: $span,
                is_equal: is_equal,
                signed_num: $3,
            })
      }
;

opt_resource_group_enable_disable -> Option<ResourceGroupEnableOrDisable>:
      /* empty */ { None }
    | 'ENABLE'  { Some(ResourceGroupEnableOrDisable::Enable) }
    | 'DISABLE' { Some(ResourceGroupEnableOrDisable::Disable) }
;

create_srs_stmt -> CreateSRSStmt:
      'CREATE' 'OR' 'REPLACE' 'SPATIAL' 'REFERENCE' 'SYSTEM' real_ulonglong_num opt_srs_attributes
      {
            CreateSRSStmt {
                span: $span,
                is_not_exists: None,
                srid: $7,
                opt_srs_attributes: $8,
            }
      }
    | 'CREATE' 'SPATIAL' 'REFERENCE' 'SYSTEM' opt_if_not_exists real_ulonglong_num opt_srs_attributes
      {
             CreateSRSStmt {
                span: $span,
                is_not_exists: Some($5),
                srid: $6,
                opt_srs_attributes: $7,
            }
      }
;

opt_srs_attributes -> Option<Vec<SRSAttribute>>:
     /* empty */ { None }
    |
     srs_attributes { Some($1) }
;

srs_attributes -> Vec<SRSAttribute>:
      srs_attributes srs_attribute
      {
           $1.push($2);
           $1
      }
    | srs_attribute
      {
           vec![$1]
      }
;

srs_attribute -> SRSAttribute:
      'NAME' TEXT_STRING_sys_nonewline
      {
           SRSAttribute::Name {
               span: $span,
               srs_name: $2,
           }
      }
    | 'DEFINITION' TEXT_STRING_sys_nonewline
      {
           SRSAttribute::Definition {
               span: $span,
               definition: $2,
           }
      }
    | 'ORGANIZATION' TEXT_STRING_sys_nonewline 'IDENTIFIED' 'BY' real_ulonglong_num
      {
           SRSAttribute::Organization {
               span: $span,
               org_name: $2,
               org_id: $5,
           }
      }
    | 'DESCRIPTION' TEXT_STRING_sys_nonewline
      {
            SRSAttribute::Description {
               span: $span,
               description: $2,
           }
      }
;

create_table_stmt -> CreateTableStmt:
      'CREATE' opt_temporary 'TABLE' opt_if_not_exists table_ident '(' table_element_list ')' opt_create_table_options_etc
      {
           CreateTableStmt {
               span: $span,
               is_temporary: $2,
               is_not_exists: $4,
               table_ident: $5,
               table_element_list: Some($7),
               opt_create_table_options_etc: Some($9),
               like_table_ident: None,
           }
      }
    | 'CREATE' opt_temporary 'TABLE' opt_if_not_exists table_ident opt_create_table_options_etc
      {
           CreateTableStmt {
               span: $span,
               is_temporary: $2,
               is_not_exists: $4,
               table_ident: $5,
               table_element_list: None,
               opt_create_table_options_etc: Some($6),
               like_table_ident: None,
           }
      }
    | 'CREATE' opt_temporary 'TABLE' opt_if_not_exists table_ident 'LIKE' table_ident
      {
           CreateTableStmt {
               span: $span,
               is_temporary: $2,
               is_not_exists: $4,
               table_ident: $5,
               table_element_list: None,
               opt_create_table_options_etc: None,
               like_table_ident: Some($7),
           }
      }
    | 'CREATE' opt_temporary 'TABLE' opt_if_not_exists table_ident '(' 'LIKE' table_ident ')'
      {
           CreateTableStmt {
               span: $span,
               is_temporary: $2,
               is_not_exists: $4,
               table_ident: $5,
               table_element_list: None,
               opt_create_table_options_etc: None,
               like_table_ident: Some($8),
           }
      }
;

opt_temporary -> bool:
      /* empty */   { false }
    | 'TEMPORARY'   { true }
;

table_element_list -> Vec<TableElement>:
      table_element
      {
            vec![$1]
      }
    | table_element_list ',' table_element
      {
            $1.push($3);
            $1
      }
;

table_element -> TableElement:
      column_def            { TableElement::ColumnDef($1) }
    | table_constraint_def  { TableElement::TableConstraintDef($1) }
;

column_def -> ColumnDef:
    ident field_def opt_references
    {
         ColumnDef {
             span: $span,
             column_name: $1.0,
             field_def: $2,
             opt_references: $3,
         }
    }
;

opt_references -> Option<References>:
      /* empty */   { None }
    | references    { Some($1) }
;

table_constraint_def -> TableConstraintDef:
      key_or_index opt_index_name_and_type '(' key_list_with_expression ')' opt_index_options
      {
           TableConstraintDef::InlineIndex(InlineIndexDefinition {
               span: $span,
               key_type: KeyType::Multiple,
               index_name: $2.0,
               index_type: $2.1,
               key_list_with_expression: $4,
               opt_index_options: Some($6),
               opt_fulltext_index_options: None,
               opt_spatial_index_options: None,
           })
      }
    | 'FULLTEXT' opt_key_or_index opt_ident '(' key_list_with_expression ')' opt_fulltext_index_options
      {
           TableConstraintDef::InlineIndex(InlineIndexDefinition {
               span: $span,
               key_type: KeyType::FullText,
               index_name: $3,
               index_type: None,
               key_list_with_expression: $5,
               opt_index_options: None,
               opt_fulltext_index_options: Some($7),
               opt_spatial_index_options: None,
           })
      }
    | 'SPATIAL' opt_key_or_index opt_ident '(' key_list_with_expression ')' opt_spatial_index_options
      {
           TableConstraintDef::InlineIndex(InlineIndexDefinition {
               span: $span,
               key_type: KeyType::Spatial,
               index_name: $3,
               index_type: None,
               key_list_with_expression: $5,
               opt_index_options: None,
               opt_fulltext_index_options: None,
               opt_spatial_index_options: Some($7),
           })
      }
    | opt_constraint_name constraint_key_type opt_index_name_and_type '(' key_list_with_expression ')' opt_index_options
      {
           let index_name;
           let (name, index_type) = $3;
           if name.is_none() {
               index_name = $1;
           } else {
               index_name = name;
           }
           TableConstraintDef::InlineIndex(InlineIndexDefinition {
               span: $span,
               key_type: $2,
               index_name: index_name,
               index_type: index_type,
               key_list_with_expression: $5,
               opt_index_options: Some($7),
               opt_fulltext_index_options: None,
               opt_spatial_index_options: None,
           })
      }
    | opt_constraint_name 'FOREIGN' 'KEY' opt_ident '(' key_list ')' references
      {
           TableConstraintDef::ForeignKey(ForeignKeyDefinition {
               span: $span,
               constraint_name: $1,
               key_name: $4,
               key_list: $6,
               references: $8,
           })
      }
    | opt_constraint_name check_constraint opt_constraint_enforcement
      {
           TableConstraintDef::Check(CheckDefinition {
               span: $span,
               name: $1,
               check_expr: $2,
               is_enforced: $3,
           })
      }
;

check_constraint -> Expr:
    'CHECK' '(' expr ')' { $3 }
;

opt_constraint_name -> Option<String>:
      /* empty */            { None }
    | 'CONSTRAINT' opt_ident { $2 }
;

opt_not -> bool:
      /* empty */  { false }
    | 'NOT'        { true }
;

opt_constraint_enforcement -> bool:
      /* empty */            { true }
    | constraint_enforcement { $1 }
;

constraint_enforcement -> bool:
    opt_not 'ENFORCED'  { !($1) }
;

field_def -> FieldDef:
      type opt_column_attribute_list
      {
           FieldDef {
               span: $span,
               data_type: $1,
               opt_collate: None,
               is_generated_always: false,
               expr: None,
               opt_stored_attribute: None,
               opt_column_attribute_list: $2,
           }
      }
    | type opt_collate opt_generated_always 'AS' '(' expr ')' opt_stored_attribute opt_column_attribute_list
      {
           FieldDef {
               span: $span,
               data_type: $1,
               opt_collate: $2,
               is_generated_always: $3,
               expr: Some($6),
               opt_stored_attribute: Some($8),
               opt_column_attribute_list: $9,
           }
      }
;

opt_generated_always -> bool:
      /* empty */           { false }
    | 'GENERATED' 'ALWAYS'  { true }
;

opt_stored_attribute -> StoredAttribute:
      /* empty */ { StoredAttribute::Virtual }
    | 'VIRTUAL' { StoredAttribute::Virtual }
    | 'STORED'  { StoredAttribute::Stored }
;

references -> References:
    'REFERENCES' table_ident opt_ref_list opt_match_clause opt_on_update_delete
    {
         References {
             span: $span,
             table_ident: $2,
             opt_ref_list: $3,
             opt_match_clause: $4,
             opt_on_update_delete: $5,
         }
    }
;

opt_ref_list -> Option<Vec<String>>:
      /* empty */      { None }
    | '(' reference_list ')' { Some($2) }
;

reference_list -> Vec<String>:
      reference_list ',' ident
      {
           $1.push($3.0);
           $1
      }
    | ident
      {
           vec![$1.0]
      }
;

opt_match_clause -> Option<MatchClause>:
      /* empty */          { None }
    | 'MATCH' 'FULL'       { Some(MatchClause::Full) }
    | 'MATCH' 'PARTIAL'    { Some(MatchClause::Partial) }
    | 'MATCH' 'SIMPLE'     { Some(MatchClause::Simple) }
;

opt_on_update_delete -> Option<OnUpdateDelete>:
      /* empty */
      {
           None
      }
    | 'ON' 'UPDATE' delete_option
      {
           Some(OnUpdateDelete {
               span: $span,
               update_option: Some($3),
               delete_option: None,
           })
      }
    | 'ON' 'DELETE' delete_option
      {
           Some(OnUpdateDelete {
               span: $span,
               update_option: None,
               delete_option: Some($3),
           })
      }
    | 'ON' 'UPDATE' delete_option 'ON' 'DELETE' delete_option
      {
           Some(OnUpdateDelete {
               span: $span,
               update_option: Some($3),
               delete_option: Some($6),
           })
      }
    | 'ON' 'DELETE' delete_option 'ON' 'UPDATE' delete_option
      {
           Some(OnUpdateDelete {
               span: $span,
               update_option: Some($6),
               delete_option: Some($3),
           })
      }
;

delete_option -> ReferenceOption:
      'RESTRICT'      { ReferenceOption::Restrict }
    | 'CASCADE'       { ReferenceOption::Cascade }
    | 'SET' 'NULL'    { ReferenceOption::SetNull }
    | 'NO' 'ACTION'   { ReferenceOption::NoAction }
    | 'SET' 'DEFAULT' { ReferenceOption::SetDefault  }
;

constraint_key_type -> KeyType:
      'PRIMARY' 'KEY' { KeyType::Primary }
    | 'UNIQUE' opt_key_or_index { KeyType::Unique }
;

opt_key_or_index -> Option<&'input str>:
      /* empty */ { None }
    | key_or_index { Some($1) }
;

opt_column_attribute_list -> Option<Vec<ColumnAttribute>>:
      /* empty */      { None }
    | column_attribute_list   { Some($1) }
;

column_attribute_list -> Vec<ColumnAttribute>:
      column_attribute_list column_attribute
      {
           $1.push($2);
           $1
      }
    | column_attribute
      {
           vec![$1]
      }
;

column_attribute -> ColumnAttribute:
      'NULL'
      {
           ColumnAttribute::Null
      }
    | not 'NULL'
      {
           ColumnAttribute::NotNull
      }
    | not 'SECONDARY'
      {
           ColumnAttribute::NotSecondary
      }
    | 'DEFAULT' now_or_signed_literal
      {
           ColumnAttribute::DefaultLiteral($2)
      }
    | 'DEFAULT' '(' expr ')'
      {
           ColumnAttribute::DefaultExpr($3)
      }
    | 'ON' 'UPDATE' now
      {
           ColumnAttribute::OnUpdate($3)
      }
    | 'AUTO_INCREMENT'
      {
            ColumnAttribute::AutoInc
      }
    | 'SERIAL' 'DEFAULT' 'VALUE'
      {
            ColumnAttribute::SerialDefaultValue
      }
    | opt_primary 'KEY'
      {
            ColumnAttribute::PrimaryKey
      }
    | 'UNIQUE'
      {
           ColumnAttribute::Unique
      }
    | %prec 'UNIQUE' 'KEY'
      {
            ColumnAttribute::Unique
      }
    | 'COMMENT' TEXT_STRING_sys
      {
            ColumnAttribute::Comment($2)
      }
    | 'COLLATE' collation_name
      {
            ColumnAttribute::Collate($2)
      }
    | 'COLUMN_FORMAT' column_format
      {
            ColumnAttribute::ColumnFormat($2)
      }
    | 'STORAGE' storage_media
      {
            ColumnAttribute::Storage($2)
      }
    | 'SRID' real_ulonglong_num
      {
            ColumnAttribute::Srid($2)
      }
    | opt_constraint_name check_constraint
      {
            ColumnAttribute::Check(CheckDefinition {
                span: $span,
                name: $1,
                check_expr: $2,
                is_enforced: true,
            })
      }
    | constraint_enforcement
      {
            ColumnAttribute::Enforcement($1)
      }
    | 'ENGINE_ATTRIBUTE' opt_equal json_attribute
      {
            let is_equal = match $2 {
                Some(_) => true,
                None => false,
            };
            ColumnAttribute::Engine(AttributeOption {
                span: $span,
                is_equal: is_equal,
                attribute: $3,
            })
      }
    | 'SECONDARY_ENGINE_ATTRIBUTE' opt_equal json_attribute
      {
            let is_equal = match $2 {
                Some(_) => true,
                None => false,
            };
            ColumnAttribute::SecondaryEngine(AttributeOption {
                span: $span,
                is_equal: is_equal,
                attribute: $3,
            })
      }
    | visibility
      {
            ColumnAttribute::Visibility
      }
;

opt_primary -> bool:
      /* empty */   %prec EMPTY { false }
    | 'PRIMARY'   { true }
;

column_format -> ColumnFormat:
      'DEFAULT' { ColumnFormat::Default }
    | 'FIXED'   { ColumnFormat::Fixed }
    | 'DYNAMIC' { ColumnFormat::Dynamic }
;

storage_media -> StorageMedia:
      'DEFAULT' { StorageMedia::Default }
    | 'DISK'    { StorageMedia::Disk }
    | 'MEMORY'  { StorageMedia::Memory }
;

now_or_signed_literal -> Value:
      now
      {
           Value::Text {
               span: $span,
               value: $1,
           }
      }
    | signed_literal_or_null { $1 }
;

signed_literal_or_null -> Value:
      signed_literal    { $1 }
    | null_as_literal   { $1 }
;

null_as_literal -> Value:
    'NULL'
    {
         Value::Null
    }
;

opt_ident -> Option<String>:
      /* empty */    { None }
    | ident          { Some($1.0) }
;

opt_create_table_options_etc -> CreateTableOptions:
      create_table_options opt_create_partitioning_etc
      {
           CreateTableOptions {
               opt_create_table_options: Some($1),
               opt_partitioning: $2.opt_partitioning,
               on_duplicate: $2.on_duplicate,
               opt_query_expression: $2.opt_query_expression,
           }
      }
    | opt_create_partitioning_etc { $1 }
;

opt_create_partitioning_etc -> CreateTableOptions:
      partition_clause opt_duplicate_as_qe
      {
           CreateTableOptions {
               opt_create_table_options: $2.opt_create_table_options,
               opt_partitioning: Some($1),
               on_duplicate: $2.on_duplicate,
               opt_query_expression: $2.opt_query_expression,
           }
      }
    | opt_duplicate_as_qe { $1 }
;

opt_duplicate_as_qe -> CreateTableOptions:
      /* empty */
      {
           CreateTableOptions {
               opt_create_table_options: None,
               opt_partitioning: None,
               on_duplicate: OnDuplicate::Error,
               opt_query_expression: None,
           }
      }
    | duplicate as_create_query_expression
      {
           CreateTableOptions {
               opt_create_table_options: None,
               opt_partitioning: None,
               on_duplicate: $1,
               opt_query_expression: Some($2),
           }
      }
    | as_create_query_expression
      {
           CreateTableOptions {
               opt_create_table_options: None,
               opt_partitioning: None,
               on_duplicate: OnDuplicate::Error,
               opt_query_expression: Some($1),
           }
      }
;

opt_duplicate -> OnDuplicate:
      /* empty */ { OnDuplicate::Error }
    | duplicate { $1 }
;

duplicate -> OnDuplicate:
      'REPLACE' { OnDuplicate::Replace }
    | 'IGNORE'  { OnDuplicate::Ignore }
;

as_create_query_expression -> SelectStmt:
      'AS' query_expression_or_parens { $2 }
    | query_expression_or_parens    { $1 }
;

partition_clause -> Partition:
    'PARTITION' 'BY' part_type_def opt_num_parts opt_sub_part opt_part_defs
    {
         Partition {
             span: $span,
             part_type_def: $3,
             opt_num_parts: $4,
             opt_sub_part: $5,
             opt_part_defs: $6,
         }
    }
;

part_type_def -> PartTypeDef:
      opt_linear 'KEY' opt_key_algo '(' opt_name_list ')'
      {
            PartTypeDef::Key {
                span: $span,
                is_linear: $1,
                opt_key_algo: $3,
                opt_name_list: $5,
            }
      }
    | opt_linear 'HASH' '(' bit_expr ')'
      {
            PartTypeDef::Hash {
                span: $span,
                is_linear: $1,
                bit_expr: $4,
            }
      }
    | 'RANGE' '(' bit_expr ')'
      {
            PartTypeDef::Range {
                span: $span,
                bit_expr: $3,
            }
      }
    | 'RANGE' 'COLUMNS' '(' name_list ')'
      {
            PartTypeDef::RangeColumns {
                span: $span,
                name_list: $4,
            }
      }
    | 'LIST' '(' bit_expr ')'
      {
            PartTypeDef::List {
                span: $span,
                bit_expr: $3,
            }
      }
    | 'LIST' 'COLUMNS' '(' name_list ')'
      {
            PartTypeDef::ListColumns {
                span: $span,
                name_list: $4,
            }
      }
;

opt_linear -> bool:
      /* empty */ { false }
    | 'LINEAR'    { true }
;

opt_key_algo -> Option<KeyAlgorithm>:
       /* empty */   { None }
    | 'ALGORITHM' EQ real_ulong_num
      {
            Some(KeyAlgorithm {
               span: $span,
               eq: Op::EQ,
               num: $3,
            })
      }
;

opt_num_parts -> Option<String>:
      /* empty */ { Some(String::from("0")) }
    | 'PARTITIONS' real_ulong_num
      {
            Some($2)
      }
;

opt_sub_part -> Option<SubPartition>:
      /* empty */ { None }
    | 'SUBPARTITION' 'BY' opt_linear 'HASH' '(' bit_expr ')' opt_num_subparts
      {
            Some(SubPartition::Hash {
                span: $span,
                is_linear: $3,
                bit_expr: $6,
                opt_num_subparts: $8,
            })
      }
    | 'SUBPARTITION' 'BY' opt_linear 'KEY' opt_key_algo '(' name_list ')' opt_num_subparts
      {
            Some(SubPartition::Key {
                span: $span,
                is_linear: $3,
                opt_key_algo: $5,
                name_list: $7,
                opt_num_subparts: $9,
            })
      }
;

opt_name_list -> Option<Vec<String>>:
      /* empty */ { None }
    | name_list  { Some($1) }
;


name_list -> Vec<String>:
      ident
      {
           vec![$1.0]
      }
    | name_list ',' ident
      {
           $1.push($3.0);
           $1
      }
;

opt_num_subparts -> String:
       /* empty */   { String::from("0") }
    | 'SUBPARTITIONS' real_ulong_num
      {
            $2
      }
;

opt_part_defs -> Option<Vec<PartDefinition>>:
      /* empty */    %prec EMPTY  { None }
    | '(' part_def_list ')' { Some($2) }
;

part_def_list -> Vec<PartDefinition>:
      part_definition
      {
            vec![$1]
      }
    | part_def_list ',' part_definition
      {
            $1.push($3);
            $1
      }
;

part_definition -> PartDefinition:
    'PARTITION' ident opt_part_values opt_part_options opt_sub_partition
    {
         PartDefinition {
             span: $span,
             partition_name: $2.0,
             partition_type: $3.0,
             partition_value: $3.1,
             opt_part_options: $4,
             opt_sub_partition: $5,
         }
    }
;

opt_part_values -> (PartitionType, PartitionValue):
      /* empty */
      {
            (PartitionType::Hash, PartitionValue::None)
      }
    | 'VALUES' 'LESS' 'THAN' part_func_max
      {
            (PartitionType::Range, $4)
      }
    | 'VALUES' 'IN' part_value_item_list_paren
      {
            (PartitionType::List, PartitionValue::PartValueItem($3))
      }
;

part_func_max -> PartitionValue:
      'MAXVALUE'   { PartitionValue::MaxValue }
    | part_value_item_list_paren { PartitionValue::PartValueItem($1) }
;

part_value_item_list_paren -> Vec<PartValueItem>:
    '(' part_value_item_list ')'
     {
           $2
     }
;

part_value_item_list -> Vec<PartValueItem>:
     part_value_item
      {
            vec![$1]
      }
    | part_value_item_list ',' part_value_item
      {
            $1.push($3);
            $1
      }
;

part_value_item -> PartValueItem:
      'MAXVALUE'   { PartValueItem::MaxValue }
    | bit_expr      { PartValueItem::BitExpr($1) }
;

opt_sub_partition -> Option<Vec<SubPartDefinition>>:
      /* empty */           { None }
    | '(' sub_part_list ')' { Some($2) }
;

sub_part_list -> Vec<SubPartDefinition>:
      sub_part_definition
      {
            vec![$1]
      }
    | sub_part_list ',' sub_part_definition
      {
            $1.push($3);
            $1
      }
;

sub_part_definition -> SubPartDefinition:
    'SUBPARTITION' ident_or_text opt_part_options
    {
         SubPartDefinition {
             span: $span,
             name: $2,
             opt_part_options: $3,
         }
    }
;

opt_part_options -> Option<Vec<PartitionOption>>:
      /* empty */ { None }
    | part_option_list { Some($1) }
;

part_option_list -> Vec<PartitionOption>:
      part_option_list part_option
      {
            $1.push($2);
            $1
      }
    | part_option
      {
            vec![$1]
      }
;

part_option -> PartitionOption:
      'TABLESPACE' opt_equal ident
      {
          let is_equal = match $2 {
              Some(_) => true,
              None => false,
          };
          PartitionOption::Tablespace {
              span: $span,
              is_equal: is_equal,
              tablespace_name: $3.0,
          }
      }
    | opt_storage 'ENGINE' opt_equal ident_or_text
      {
          let is_equal = match $3 {
              Some(_) => true,
              None => false,
          };
          PartitionOption::Engine {
              span: $span,
              is_storage: $1,
              is_equal: is_equal,
              engine_name: $4,
          }
      }
    | 'NODEGROUP' opt_equal real_ulong_num
      {
          let is_equal = match $2 {
              Some(_) => true,
              None => false,
          };
          PartitionOption::NodeGroup {
              span: $span,
              is_equal: is_equal,
              group_num: $3,
          }
      }
    | 'MAX_ROWS' opt_equal real_ulonglong_num
      {
          let is_equal = match $2 {
              Some(_) => true,
              None => false,
          };
          PartitionOption::MaxRows {
              span: $span,
              is_equal: is_equal,
              rows_num: $3,
          }
      }
    | 'MIN_ROWS' opt_equal real_ulonglong_num
      {
          let is_equal = match $2 {
              Some(_) => true,
              None => false,
          };
          PartitionOption::MinRows {
              span: $span,
              is_equal: is_equal,
              rows_num: $3,
          }
      }
    | 'DATA' 'DIRECTORY' opt_equal TEXT_STRING_sys
      {
          let is_equal = match $3 {
              Some(_) => true,
              None => false,
          };
          PartitionOption::DataDirectory {
              span: $span,
              is_equal: is_equal,
              data_dir: $4,
          }
      }
    | 'INDEX' 'DIRECTORY' opt_equal TEXT_STRING_sys
      {
          let is_equal = match $3 {
              Some(_) => true,
              None => false,
          };
          PartitionOption::IndexDirectory {
              span: $span,
              is_equal: is_equal,
              index_dir: $4,
          }
      }
    | 'COMMENT' opt_equal TEXT_STRING_sys
      {
          let is_equal = match $2 {
              Some(_) => true,
              None => false,
          };
          PartitionOption::Comment {
              span: $span,
              is_equal: is_equal,
              comment: $3,
          }
      }
;

create_table_options -> Vec<CreateTableOption>:
      create_table_option
      {
            vec![$1]
      }
    | create_table_options opt_comma create_table_option
      {
            $1.push($3);
            $1
      }
;

create_table_option -> CreateTableOption:
      'ENGINE' opt_equal ident_or_text
      {
           let is_equal = match $2 {
               Some(_) => true,
               None => false,
           };
           CreateTableOption::Engine {
                span: $span,
                is_equal: is_equal,
                engine_name: $3,
           }
      }
    | 'SECONDARY_ENGINE' opt_equal 'NULL'
      {
           let is_equal = match $2 {
               Some(_) => true,
               None => false,
           };
           CreateTableOption::SecondaryEngine {
               span: $span,
               is_equal: is_equal,
               engine_name: None,
           }
      }
    | 'SECONDARY_ENGINE' opt_equal ident_or_text
      {
           let is_equal = match $2 {
               Some(_) => true,
               None => false,
           };
           CreateTableOption::SecondaryEngine {
               span: $span,
               is_equal: is_equal,
               engine_name: Some($3),
           }
      }
    | 'MAX_ROWS' opt_equal ulonglong_num
      {
           let is_equal = match $2 {
               Some(_) => true,
               None => false,
           };
           CreateTableOption::MaxRows {
               span: $span,
               is_equal: is_equal,
               value: $3,
           }
      }
    | 'MIN_ROWS' opt_equal ulonglong_num
      {
           let is_equal = match $2 {
               Some(_) => true,
               None => false,
           };
           CreateTableOption::MinRows {
               span: $span,
               is_equal: is_equal,
               value: $3,
           }
      }
    | 'AVG_ROW_LENGTH' opt_equal ulonglong_num
      {
           let is_equal = match $2 {
               Some(_) => true,
               None => false,
           };
           CreateTableOption::AvgRowLength {
               span: $span,
               is_equal: is_equal,
               value: $3,
           }
      }
    | 'PASSWORD' opt_equal TEXT_STRING_sys
      {
           let is_equal = match $2 {
               Some(_) => true,
               None => false,
           };
           CreateTableOption::Password {
               span: $span,
               is_equal: is_equal,
               content: $3,
           }
      }
    | 'COMMENT' opt_equal TEXT_STRING_sys
      {
           let is_equal = match $2 {
               Some(_) => true,
               None => false,
           };
           CreateTableOption::Comment {
               span: $span,
               is_equal: is_equal,
               content: $3,
           }
      }
    | 'COMPRESSION' opt_equal TEXT_STRING_sys
      {
           let is_equal = match $2 {
               Some(_) => true,
               None => false,
           };
           CreateTableOption::Compression {
               span: $span,
               is_equal: is_equal,
               value: $3,
           }
      }
    | 'ENCRYPTION' opt_equal TEXT_STRING_sys
      {
           let is_equal = match $2 {
               Some(_) => true,
               None => false,
           };
           CreateTableOption::Encryption {
               span: $span,
               is_equal: is_equal,
               value: $3,
           }
      }
    | 'AUTO_INCREMENT' opt_equal ulonglong_num
      {
           let is_equal = match $2 {
               Some(_) => true,
               None => false,
           };
           CreateTableOption::AutoInc {
               span: $span,
               is_equal: is_equal,
               value: $3,
           }
      }
    | 'PACK_KEYS' opt_equal ternary_option
      {
           let is_equal = match $2 {
               Some(_) => true,
               None => false,
           };
           CreateTableOption::PackKeys {
               span: $span,
               is_equal: is_equal,
               option: $3,
           }
      }
    | 'STATS_AUTO_RECALC' opt_equal ternary_option
      {
            let is_equal = match $2 {
                Some(_) => true,
                None => false,
            };
            CreateTableOption::StatsAutoRecalc {
                span: $span,
                is_equal: is_equal,
                option: $3,
            }
      }
    | 'STATS_PERSISTENT' opt_equal ternary_option
      {
            let is_equal = match $2 {
                Some(_) => true,
                None => false,
            };
            CreateTableOption::StatsPersistent {
                span: $span,
                is_equal: is_equal,
                option: $3,
            }
      }
    | 'STATS_SAMPLE_PAGES' opt_equal ulong_num
      {
            let is_equal = match $2 {
                Some(_) => true,
                None => false,
            };
            CreateTableOption::StatsSamplePages {
                span: $span,
                is_equal: is_equal,
                is_default: false,
                value: Some($3),
            }
      }
    | 'STATS_SAMPLE_PAGES' opt_equal 'DEFAULT'
      {
            let is_equal = match $2 {
                Some(_) => true,
                None => false,
            };
            CreateTableOption::StatsSamplePages {
                span: $span,
                is_equal: is_equal,
                is_default: true,
                value: None,
            }
      }
    | 'CHECKSUM' opt_equal ulong_num
      {
            let is_equal = match $2 {
                Some(_) => true,
                None => false,
            };
            CreateTableOption::Checksum {
                span: $span,
                is_equal: is_equal,
                value: $3,
            }
      }
    | 'TABLE_CHECKSUM' opt_equal ulong_num
      {
            let is_equal = match $2 {
                Some(_) => true,
                None => false,
            };
            CreateTableOption::TableChecksum {
                span: $span,
                is_equal: is_equal,
                value: $3,
            }
      }
    | 'DELAY_KEY_WRITE' opt_equal ulong_num
      {
            let is_equal = match $2 {
                Some(_) => true,
                None => false,
            };
            CreateTableOption::DelayKeyWrite {
                span: $span,
                is_equal: is_equal,
                value: $3,
            }
      }
    | 'ROW_FORMAT' opt_equal row_types
      {
            let is_equal = match $2 {
                Some(_) => true,
                None => false,
            };
            CreateTableOption::RowFormat {
                span: $span,
                is_equal: is_equal,
                row_types: $3,
            }
      }
    | 'UNION' opt_equal '(' opt_table_list ')'
      {
            let is_equal = match $2 {
                Some(_) => true,
                None => false,
            };
            CreateTableOption::Union {
                span: $span,
                is_equal: is_equal,
                opt_table_list: $4,
            }
      }
    | default_charset
      {
            CreateTableOption::DefaultCharset($1)
      }
    | default_collation
      {
            CreateTableOption::DefaultCollation($1)
      }
    | 'INSERT_METHOD' opt_equal merge_insert_types
      {
            let is_equal = match $2 {
                Some(_) => true,
                None => false,
            };
            CreateTableOption::InsertMethod {
                span: $span,
                is_equal: is_equal,
                merge_insert_types: $3,
            }
      }
    | 'DATA' 'DIRECTORY' opt_equal TEXT_STRING_sys
      {
            let is_equal = match $3 {
                Some(_) => true,
                None => false,
            };
            CreateTableOption::DataDirectory {
                span: $span,
                is_equal: is_equal,
                value: $4,
            }
      }
    | 'INDEX' 'DIRECTORY' opt_equal TEXT_STRING_sys
      {
            let is_equal = match $3 {
                Some(_) => true,
                None => false,
            };
            CreateTableOption::IndexDirectory {
                span: $span,
                is_equal: is_equal,
                value: $4,
            }
      }
    | 'TABLESPACE' opt_equal ident
      {
            let is_equal = match $2 {
                Some(_) => true,
                None => false,
            };
            CreateTableOption::Tablespace {
                span: $span,
                is_equal: is_equal,
                value: $3.0,
            }
      }
    | 'STORAGE' 'DISK'
      {
            CreateTableOption::StorageDisk
      }
    | 'STORAGE' 'MEMORY'
      {
            CreateTableOption::StorageMemory
      }
    | 'CONNECTION' opt_equal TEXT_STRING_sys
      {
            let is_equal = match $2 {
                Some(_) => true,
                None => false,
            };
            CreateTableOption::Connection {
                span: $span,
                is_equal: is_equal,
                value: $3,
            }
      }
    | 'KEY_BLOCK_SIZE' opt_equal ulonglong_num
      {
            let is_equal = match $2 {
                Some(_) => true,
                None => false,
            };
            CreateTableOption::KeyBlockSize {
                span: $span,
                is_equal: is_equal,
                value: $3,
            }
      }
    | 'START' 'TRANSACTION'
      {
            CreateTableOption::StartTransaction
	  }
    | 'ENGINE_ATTRIBUTE' opt_equal json_attribute
      {
            let is_equal = match $2 {
                Some(_) => true,
                None => false,
            };
            CreateTableOption::EngineAttribute {
                span: $span,
                is_equal: is_equal,
                json_attribute: $3,
            }
      }
    | 'SECONDARY_ENGINE_ATTRIBUTE' opt_equal json_attribute
      {
            let is_equal = match $2 {
                Some(_) => true,
                None => false,
            };
            CreateTableOption::EngineAttribute {
                span: $span,
                is_equal: is_equal,
                json_attribute: $3,
            }
      }
    | option_autoextend_size
      {
            CreateTableOption::OptionAutoextendSize($1)
      }
;

ternary_option -> Ternary:
      ulong_num
      {
           match $1.as_str() {
               "0" => Ternary::Off,
               "1" => Ternary::On,
               _ => panic!("unsupport"),
            }
      }
    | 'DEFAULT' { Ternary::Default }
;

row_types -> RowTypes:
      'DEFAULT'    { RowTypes::Default }
    | 'FIXED'      { RowTypes::Fixed }
    | 'DYNAMIC'    { RowTypes::Dynamic }
    | 'COMPRESSED' { RowTypes::Compressed }
    | 'REDUNDANT'  { RowTypes::Redundant }
    | 'COMPACT'    { RowTypes::Compact }
;

opt_table_list -> Option<Vec<TableIdent>>:
      /* empty */  { None }
    | table_list   { Some($1) }
;

table_list -> Vec<TableIdent>:
      table_ident
      {
            vec![$1]
      }
    | table_list ',' table_ident
      {
            $1.push($3);
            $1
      }
;

merge_insert_types -> MergeInsertTypes:
      'NO'          { MergeInsertTypes::Disabled }
    | 'FIRST'       { MergeInsertTypes::First }
    | 'LAST'        { MergeInsertTypes::Last }
;

create_index_stmt -> CreateIndexStmt:
      'CREATE' opt_unique 'INDEX' ident opt_index_type_clause 'ON' table_ident '(' key_list_with_expression ')'
      opt_index_options opt_index_lock_and_algorithm
      {
           CreateIndexStmt::CommonIndex(CreateCommonIndexStmt{
               span: $span,
               opt_unique: $2,
               index_name: $4.0,
               opt_index_type_clause: $5,
               table_name: $7,
               key_list_with_expression: $9,
               opt_index_options: Some($11),
               opt_index_lock_and_algorithm: $12,
           })
      }
    |
      'CREATE' 'FULLTEXT' 'INDEX' ident 'ON' table_ident '(' key_list_with_expression ')'
      opt_fulltext_index_options opt_index_lock_and_algorithm
      {
           CreateIndexStmt::FullTextIndex(CreateFullTextIndexStmt{
               span: $span,
               index_name: $4.0,
               table_name: $6,
               key_list_with_expression: $8,
               opt_fulltext_index_options: Some($10),
               opt_index_lock_and_algorithm: $11,
           })
      }
    |
      'CREATE' 'SPATIAL' 'INDEX' ident 'ON' table_ident '(' key_list_with_expression ')'
      opt_spatial_index_options opt_index_lock_and_algorithm
      {
          CreateIndexStmt::SpatialIndex(CreateSpatialIndexStmt{
               span: $span,
               index_name: $4.0,
               table_name: $6,
               key_list_with_expression: $8,
               opt_spatial_index_options: Some($10),
               opt_index_lock_and_algorithm: $11,
          })
      }
;

opt_unique -> bool:
       /* empty */          { false }
     | 'UNIQUE'             { true }
;

opt_index_options -> Vec<IndexOption>:
      /* empty */         { vec![] }
    | index_options       { $1 }
;

index_options -> Vec<IndexOption>:
      index_option
      {
            vec![$1]
      }
    | index_options index_option
      {
            $1.push($2);
            $1
      }
;

index_option -> IndexOption:
      common_index_option
      {
           IndexOption::CommonIndexOption($1)
      }
    | index_type_clause
      {
           IndexOption::IndexTypeClause($1)
      }
;

opt_fulltext_index_options -> Vec<FullTextIndexOption>:
      /* empty */                  { vec![] }
    | fulltext_index_options       { $1 }
;

fulltext_index_options -> Vec<FullTextIndexOption>:
      fulltext_index_option
      {
           vec![$1]
      }
    | fulltext_index_options fulltext_index_option
      {
           $1.push($2);
           $1
      }
;

fulltext_index_option -> FullTextIndexOption:
      common_index_option
      {
          FullTextIndexOption::CommonIndexOption($1)
      }
    | 'WITH' 'PARSER' IDENT_sys
      {
          FullTextIndexOption::WithParserIdent($3.0)
      }
;

opt_index_name_and_type -> (Option<String>, Option<IndexType>):
      opt_ident                      { ($1, None) }
    | opt_ident 'USING' index_type   { ($1, Some($3)) }
    | ident 'TYPE' index_type        { (Some($1.0), Some($3)) }
;

opt_index_type_clause -> Option<IndexTypeClause>:
      /* empty */          { None }
    | index_type_clause    { Some($1) }
;

index_type_clause -> IndexTypeClause:
      'USING' index_type
      {
          IndexTypeClause {
              span: $span,
              index_type: $2,
          }
      }
    | 'TYPE' index_type
      {
          IndexTypeClause {
              span: $span,
              index_type: $2,
          }
      }
;

index_type -> IndexType:
      'BTREE'       { IndexType::Btree }
    | 'RTREE'       { IndexType::Rtree }
    | 'HASH'        { IndexType::Hash }
;

key_list_with_expression -> Vec<KeyPartWithExpression>:
      key_list_with_expression ',' key_part_with_expression
      {
          $1.push($3);
          $1
      }
    | key_part_with_expression
      {
          vec![$1]
      }
;

key_part_with_expression -> KeyPartWithExpression:
      key_part
      {
           KeyPartWithExpression::KeyPart($1)
      }
    | '(' expr ')' opt_ordering_direction
      {
           KeyPartWithExpression::OrderingDirection(OrderExpr {
               span: $span,
               expr: $2,
               direction: $4
           })
      }
;

key_list -> Vec<KeyPart>:
      key_list ',' key_part
      {
            $1.push($3);
            $1
      }
    | key_part
      {
            vec![$1]
      }
;

key_part -> KeyPart:
      ident opt_ordering_direction
      {
           KeyPart {
               span: $span,
               ident: $1.0,
               length: None,
               direction: $2
           }
      }
    | ident '(' NUM ')' opt_ordering_direction
      {
           let length = String::from($lexer.span_str($3.as_ref().unwrap().span()));
           let length = length.parse::<u32>().unwrap();
           KeyPart {
               span: $span,
               ident: $1.0,
               length: Some(length),
               direction: $5
           }
      }
;

opt_spatial_index_options -> Vec<SpatialIndexOption>:
      /* empty */                  { vec![] }
    | spatial_index_options        { $1 }
;

spatial_index_options -> Vec<SpatialIndexOption>:
      spatial_index_option
      {
           vec![$1]
      }
    | spatial_index_options spatial_index_option
      {
           $1.push($2);
           $1
      }
;

spatial_index_option -> SpatialIndexOption:
    common_index_option
    {
        SpatialIndexOption::CommonIndexOption($1)
    }
;

common_index_option -> CommonIndexOption:
      'KEY_BLOCK_SIZE' opt_equal ulong_num
      {
          let is_equal = match $2 {
              Some(_) => true,
              None => false,
          };
          CommonIndexOption::KeyBlockSizeOption(KeyBlockSizeOption{
              span: $span,
              is_equal: is_equal,
              ulong_num: $3,
          })
      }
    | 'COMMENT' TEXT_STRING_sys
      {
          CommonIndexOption::CommentOption(IndexCommentOption{
              span: $span,
              comment: $2,
          })
      }
    | visibility
      {
          CommonIndexOption::Visibility($1)
      }
    | 'ENGINE_ATTRIBUTE' opt_equal json_attribute
      {
          let is_equal = match $2 {
              Some(_) => true,
              None => false,
          };
          CommonIndexOption::AttributeOption(AttributeOption{
              span: $span,
              is_equal: is_equal,
              attribute: $3,
          })
      }
    | 'SECONDARY_ENGINE_ATTRIBUTE' opt_equal json_attribute
      {
          let is_equal = match $2 {
              Some(_) => true,
              None => false,
          };
          CommonIndexOption::AttributeOption(AttributeOption{
              span: $span,
              is_equal: is_equal,
              attribute: $3,
          })
      }
;

visibility -> Visibility:
      'VISIBLE'       { Visibility::Visible }
    | 'INVISIBLE'     { Visibility::Invisible }
;

json_attribute -> String:
    TEXT_STRING_sys
    {
        $1
    }
;

opt_index_lock_and_algorithm -> Option<IndexLockAndAlgorithm>:
      /* empty */     { None }
    | alter_lock_option
      {
          Some(IndexLockAndAlgorithm{
              alter_lock_option: Some($1),
              alter_algorithm_option: None,
          })
      }
    | alter_algorithm_option
      {
          Some(IndexLockAndAlgorithm{
               alter_lock_option: None,
               alter_algorithm_option: Some($1),
          })
      }
    | alter_lock_option alter_algorithm_option
      {
          Some(IndexLockAndAlgorithm{
               alter_lock_option: Some($1),
               alter_algorithm_option: Some($2),
          })
      }
    | alter_algorithm_option alter_lock_option
      {
          Some(IndexLockAndAlgorithm{
               alter_lock_option: Some($2),
               alter_algorithm_option: Some($1),
          })
      }
;

alter_algorithm_option -> AlterAlgorithmOption:
    'ALGORITHM' opt_equal alter_algorithm_option_value
    {
        let is_equal = match $2 {
            Some(_) => true,
            None => false,
        };
        AlterAlgorithmOption {
            span: $span,
            is_equal: is_equal,
            alter_algorithm_option_value: $3,
        }
    }
;

alter_algorithm_option_value -> String:
      'DEFAULT'
      {
          String::from("DEFAULT")
      }
    | ident
      {
          $1.0
      }
;

alter_lock_option -> AlterLockOption:
    'LOCK' opt_equal alter_lock_option_value
    {
        let is_equal = match $2 {
            Some(_) => true,
            None => false,
        };
        AlterLockOption {
            span: $span,
            is_equal: is_equal,
            alter_lock_option_value: $3,
        }
    }
;

alter_lock_option_value -> String:
      'DEFAULT'
      {
          String::from("DEFAULT")
      }
    | ident
      {
          $1.0
      }
;

create_user_list -> Vec<UserWithAuthOption>:
      create_user
      {
           vec![$1]
      }
    | create_user_list ',' create_user
      {
           $1.push($3);
           $1
      }
;

create_user -> UserWithAuthOption:
      user identification
        {
          UserWithAuthOption::UserIdentification(UserIdentification {
              span: $span,
              user: $1,
              identification: $2,
              opt_create_user_with_mfa: None,
          })

        }
    | user identification create_user_with_mfa
      {
          UserWithAuthOption::UserIdentification(UserIdentification {
              span: $span,
              user: $1,
              identification: $2,
              opt_create_user_with_mfa: $3,
          })
      }
    | user identified_with_plugin create_user_with_mfa
      {
          UserWithAuthOption::UserIdentification(UserIdentification {
              span: $span,
              user: $1,
              identification: Identification::IdentifiedWithPlugin($2),
              opt_create_user_with_mfa: $3,
          })

      }

    | user identified_with_plugin
      {
          UserWithAuthOption::UserIdentification(UserIdentification {
              span: $span,
              user: $1,
              identification: Identification::IdentifiedWithPlugin($2),
              opt_create_user_with_mfa: None,
          })

      }

    | user identified_with_plugin initial_auth
      {
           UserWithAuthOption::UserIdentifiedWithPlugin(UserIdentifiedWithPlugin {
               span: $span,
               user: $1,
               identified_with_plugin: $2,
               opt_initial_auth: $3,
           })
      }

    | user create_user_with_mfa
      {
          UserWithAuthOption::UserWithMFA(UserWithMFA {
              span: $span,
              user: $1,
              opt_create_user_with_mfa: $2,
          })
      }

    | user
      {
          UserWithAuthOption::UserWithMFA(UserWithMFA {
              span: $span,
              user: $1,
              opt_create_user_with_mfa: None,
          })

      }
;

create_user_with_mfa -> Option<AuthMFA>:
    'AND' identification
      {
          Some(AuthMFA::Auth2FA(Auth2FA {
              span: $span,
              auth_2fa_option: $2,
          }))
      }
    | 'AND' identification 'AND' identification
      {
          Some(AuthMFA::Auth3FA(Auth3FA {
              span: $span,
              auth_2fa_option: $2,
              auth_3fa_option: $4,
          }))
      }
;

identification -> Identification:
      identified_by_password { Identification::IdentifiedByPassword($1) }
    | identified_by_random_password { Identification::IdentifiedByRandomPassword($1) }
    //| identified_with_plugin { Identification::IdentifiedWithPlugin($1) }
    | identified_with_plugin_as_auth { Identification::IdentifiedWithPluginAsAuth($1) }
    | identified_with_plugin_by_password { Identification::IdentifiedWithPluginByPassword($1) }
    | identified_with_plugin_by_random_password { Identification::IdentifiedWithPluginByRandomPassword($1) }
;

identified_by_password -> IdentifiedByPassword:
    'IDENTIFIED' 'BY' TEXT_STRING_password
    {
        IdentifiedByPassword {
            span: $span,
            auth_string: $3,
        }
    }
;

identified_by_random_password -> IdentifiedByRandomPassword:
    'IDENTIFIED' 'BY' 'RANDOM' 'PASSWORD'
    {
        IdentifiedByRandomPassword {
            span: $span,
        }
    }
;

identified_with_plugin -> IdentifiedWithPlugin:
    'IDENTIFIED' 'WITH' ident_or_text
    {
        IdentifiedWithPlugin {
            span: $span,
            auth_plugin: $3,
        }
    }
;

identified_with_plugin_as_auth -> IdentifiedWithPluginAsAuth:
    'IDENTIFIED' 'WITH' ident_or_text 'AS' TEXT_STRING_hash
    {
        IdentifiedWithPluginAsAuth {
            span: $span,
            auth_plugin: $3,
            auth_string: $5,
        }
    }
;

identified_with_plugin_by_password -> IdentifiedWithPluginByPassword:
    'IDENTIFIED' 'WITH' ident_or_text 'BY' TEXT_STRING_password
    {
        IdentifiedWithPluginByPassword {
            span: $span,
            auth_plugin: $3,
            auth_string: $5,
        }
    }
;

identified_with_plugin_by_random_password -> IdentifiedWithPluginByRandomPassword:
    'IDENTIFIED' 'WITH' ident_or_text 'BY' 'RANDOM' 'PASSWORD'
    {
        IdentifiedWithPluginByRandomPassword {
            span: $span,
            auth_plugin: $3,
        }
    }
;

default_role_clause -> Option<DefaultRoleClause>:
      /* empty */
      {
          None
      }
    |
      'DEFAULT' 'ROLE' role_list
      {
          Some(DefaultRoleClause {
              span: $span,
              roles: $3,
          })
      }
;

role_list -> Vec<Role>:
      role
      {
           vec![$1]
      }
    | role_list ',' role
      {
           $1.push($3);
           $1
      }
;

role -> Role:
      role_ident_or_text
      {
           Role {
               span: $span,
               role: $1,
           }
      }
    | role_ident_or_text '@' ident_or_text
      {
            $1.push('@');
            $1.push_str(&$3);
            Role {
                span: $span,
                role: $1,
            }
      }
;

require_clause -> Option<RequireClause>:
      /* empty */     { None }
    | 'REQUIRE' require_list
      {
           Some(RequireClause{
               span: $span,
               requires: Some($2),
           })
      }
    | 'REQUIRE' 'SSL'
      {
           Some(RequireClause{
               span: $span,
               requires: None,
           })
      }
    | 'REQUIRE' 'X509'
      {
           Some(RequireClause{
               span: $span,
               requires: None,
           })
      }
    | 'REQUIRE' 'NONE'
      {
           Some(RequireClause{
               span: $span,
               requires: None,
           })
      }
;

require_list -> Vec<RequireElement>:
      require_list_element opt_and require_list
      {
           $3.push($1);
           $3
      }
    | require_list_element
      {
           vec![$1]
      }
;

opt_and -> bool:
      /* empty */ { false }
    | 'AND'       { true }
;

require_list_element -> RequireElement:
      'SUBJECT' 'TEXT_STRING'
      {
          RequireElement {
              span: $span,
              require: String::from($lexer.span_str($2.as_ref().unwrap().span())),
          }
      }
    | 'ISSUER' 'TEXT_STRING'
      {
          RequireElement {
              span: $span,
              require: String::from($lexer.span_str($2.as_ref().unwrap().span())),
          }
      }
    | 'CIPHER' 'TEXT_STRING'
      {
          RequireElement {
              span: $span,
              require: String::from($lexer.span_str($2.as_ref().unwrap().span())),
          }
      }
;

connect_options -> Option<ConnectOptions>:
      /* empty */ { None }
    | 'WITH' connect_option_list
      {
           Some(ConnectOptions{
               span: $span,
               options: $2,
           })
      }
;

connect_option_list -> Vec<ConnectOption>:
      connect_option_list connect_option
      {
           $1.push($2);
           $1
      }
    | connect_option
      {
           vec![$1]
      }
;

connect_option -> ConnectOption:
      'MAX_QUERIES_PER_HOUR' ulong_num
      {
           ConnectOption {
               span: $span,
               num: $2,
           }
      }
    | 'MAX_UPDATES_PER_HOUR' ulong_num
      {
           ConnectOption {
               span: $span,
               num: $2,
           }
      }
    | 'MAX_CONNECTIONS_PER_HOUR' ulong_num
      {
           ConnectOption {
               span: $span,
               num: $2,
           }
      }
    | 'MAX_USER_CONNECTIONS' ulong_num
      {
           ConnectOption {
               span: $span,
               num: $2,
           }
      }
;

opt_account_lock_password_expire_options -> Option<AccountLockPasswordExpireOptions>:
      /* empty */    { None }
    | opt_account_lock_password_expire_option_list
      {
           Some(AccountLockPasswordExpireOptions{
               span: $span,
               options: $1,
           })
      }
;

opt_account_lock_password_expire_option_list -> Vec<AccountLockPasswordExpireOption>:
      opt_account_lock_password_expire_option
      {
           vec![$1]
      }
    | opt_account_lock_password_expire_option_list opt_account_lock_password_expire_option
      {
           $1.push($2);
           $1
      }
;

opt_account_lock_password_expire_option -> AccountLockPasswordExpireOption:
      'ACCOUNT' 'UNLOCK'
      {
           AccountLockPasswordExpireOption::AccountLock(AccountLock{
               span: $span,
           })
      }
    | 'ACCOUNT' 'LOCK'
      {
           AccountLockPasswordExpireOption::AccountLock(AccountLock{
               span: $span,
           })
      }
    | 'PASSWORD' 'EXPIRE'
      {
           AccountLockPasswordExpireOption::PasswordExpire(PasswordExpire{
               span: $span,
               num: None,
           })
      }
    | 'PASSWORD' 'EXPIRE' 'INTERVAL' real_ulong_num 'DAY'
      {
           AccountLockPasswordExpireOption::PasswordExpire(PasswordExpire{
               span: $span,
               num: Some($4),
           })
      }
    | 'PASSWORD' 'EXPIRE' 'NEVER'
      {
           AccountLockPasswordExpireOption::PasswordExpire(PasswordExpire{
               span: $span,
               num: None,
           })
      }
    | 'PASSWORD' 'EXPIRE' 'DEFAULT'
      {
           AccountLockPasswordExpireOption::PasswordExpire(PasswordExpire{
               span: $span,
               num: None,
           })
      }
    | 'PASSWORD' 'HISTORY' real_ulong_num
      {
           AccountLockPasswordExpireOption::PasswordExpire(PasswordExpire{
               span: $span,
               num: Some($3),
           })
      }
    | 'PASSWORD' 'HISTORY' 'DEFAULT'
      {
           AccountLockPasswordExpireOption::PasswordExpire(PasswordExpire{
               span: $span,
               num: None,
           })
      }
    | 'PASSWORD' 'REUSE' 'INTERVAL' real_ulong_num 'DAY'
      {
           AccountLockPasswordExpireOption::PasswordExpire(PasswordExpire{
               span: $span,
               num: Some($4),
           })
      }
    | 'PASSWORD' 'REUSE' 'INTERVAL' 'DEFAULT'
      {
           AccountLockPasswordExpireOption::PasswordExpire(PasswordExpire{
               span: $span,
               num: None,
           })
      }
    | 'PASSWORD' 'REQUIRE' 'CURRENT'
      {
           AccountLockPasswordExpireOption::PasswordExpire(PasswordExpire{
               span: $span,
               num: None,
           })
      }
    | 'PASSWORD' 'REQUIRE' 'CURRENT' 'DEFAULT'
      {
           AccountLockPasswordExpireOption::PasswordExpire(PasswordExpire{
               span: $span,
               num: None,
           })
      }
    | 'PASSWORD' 'REQUIRE' 'CURRENT' 'OPTIONAL'
      {
           AccountLockPasswordExpireOption::PasswordExpire(PasswordExpire{
               span: $span,
               num: None,
           })
      }
    | 'FAILED_LOGIN_ATTEMPTS' real_ulong_num
      {
           AccountLockPasswordExpireOption::PasswordExpire(PasswordExpire{
               span: $span,
               num: Some($2),
           })
      }
    | 'PASSWORD_LOCK_TIME' real_ulong_num
      {
           AccountLockPasswordExpireOption::PasswordExpire(PasswordExpire{
               span: $span,
               num: Some($2),
           })
      }
    | 'PASSWORD_LOCK_TIME' 'UNBOUNDED'
      {
           AccountLockPasswordExpireOption::PasswordExpire(PasswordExpire{
               span: $span,
               num: None,
           })
      }
;

opt_user_attribute -> Option<UserAttribute>:
      /* empty */    { None }
    | 'ATTRIBUTE' TEXT_STRING_literal
      {
           Some(UserAttribute{
               span: $span,
               content: $2,
           })
      }
    | 'COMMENT' TEXT_STRING_literal
      {
           Some(UserAttribute{
               span: $span,
               content: $2,
           })
      }
;

initial_auth -> Option<InitialAuth>:
      'INITIAL' 'AUTHENTICATION' identified_by_random_password
      {
          Some(InitialAuth::IdentifiedByRandomPassword($3))
      }
    | 'INITIAL' 'AUTHENTICATION' identified_with_plugin_as_auth
      {
          Some(InitialAuth::IdentifiedWithPluginAsAuth($3))
      }
    | 'INITIAL' 'AUTHENTICATION' identified_by_password
      {
          Some(InitialAuth::IdentifiedByPassword($3))
      }
;

/*
  This part of the parser contains common code for all TABLESPACE
  commands.
  CREATE TABLESPACE_SYM name ...
  ALTER TABLESPACE_SYM name ADD DATAFILE ...
  CREATE LOGFILE GROUP_SYM name ...
  ALTER LOGFILE GROUP_SYM name ADD UNDOFILE ..
  DROP TABLESPACE_SYM name
  DROP LOGFILE GROUP_SYM name
*/

opt_ts_datafile_name -> Option<AddTsDataFile>:
      /* empty */     { None }
    | 'ADD' ts_datafile
      {
          Some(AddTsDataFile {
              span: $span,
              ts_datafile: $2,
          })
      }
;

opt_logfile_group_name -> Option<LogFileGroup>:
      /* empty */   { None }
    | 'USE' 'LOGFILE' 'GROUP' ident
       {
            Some(LogFileGroup {
                span: $span,
                logfile_group: $4.0,
            })
       }
;

opt_tablespace_options -> Option<Vec<TablespaceOption>>:
      /* empty */     { None }
    | tablespace_option_list
      {
          Some($1)
      }
;

tablespace_option_list -> Vec<TablespaceOption>:
      tablespace_option
      {
            vec![$1]
      }
    | tablespace_option_list opt_comma tablespace_option
      {
            $1.push($3);
            $1
      }
;

tablespace_option -> TablespaceOption:
      ts_option_initial_size { TablespaceOption::InitialSize($1) }
    | ts_option_autoextend_size { TablespaceOption::AutoextendSize($1) }
    | ts_option_max_size { TablespaceOption::MaxSize($1) }
    | ts_option_extent_size { TablespaceOption::ExtentSize($1) }
    | ts_option_nodegroup { TablespaceOption::NodeGroup($1) }
    | ts_option_engine { TablespaceOption::Engine($1) }
    | ts_option_wait { TablespaceOption::Wait($1) }
    | ts_option_comment { TablespaceOption::Comment($1) }
    | ts_option_file_block_size { TablespaceOption::FileBlockSize($1) }
    | ts_option_encryption { TablespaceOption::Encryption($1) }
    | ts_option_engine_attribute { TablespaceOption::EngineAttribute($1) }
;

opt_alter_tablespace_options -> Option<Vec<AlterTablespaceOption>>:
      /* empty */    { None }
    | alter_tablespace_option_list { Some($1) }
;

alter_tablespace_option_list -> Vec<AlterTablespaceOption>:
      alter_tablespace_option
      {
           vec![$1]
      }
    | alter_tablespace_option_list opt_comma alter_tablespace_option
      {
           $1.push($3);
           $1
      }
;

alter_tablespace_option -> AlterTablespaceOption:
      ts_option_initial_size { AlterTablespaceOption::InitialSize($1) }
    | ts_option_autoextend_size { AlterTablespaceOption::AutoextendSize($1) }
    | ts_option_max_size { AlterTablespaceOption::MaxSize($1) }
    | ts_option_engine { AlterTablespaceOption::Engine($1) }
    | ts_option_wait { AlterTablespaceOption::Wait($1) }
    | ts_option_encryption { AlterTablespaceOption::Encryption($1) }
    | ts_option_engine_attribute { AlterTablespaceOption::EngineAttribute($1) }
;

opt_undo_tablespace_options -> Option<Vec<UndoTablespaceOption>>:
      /* empty */   { None }
    | undo_tablespace_option_list { Some($1) }
;

undo_tablespace_option_list -> Vec<UndoTablespaceOption>:
      undo_tablespace_option
      {
           vec![$1]
      }
    | undo_tablespace_option_list opt_comma undo_tablespace_option
      {
           $1.push($3);
           $1
      }
;

undo_tablespace_option -> UndoTablespaceOption:
    ts_option_engine { UndoTablespaceOption::Engine($1) }
;

opt_logfile_group_options -> Option<Vec<LogFileGroupOption>>:
      /* empty */ { None }
    | logfile_group_option_list
      {
          Some($1)
      }
;

logfile_group_option_list -> Vec<LogFileGroupOption>:
     logfile_group_option
     {
           vec![$1]
      }
    | logfile_group_option_list opt_comma logfile_group_option
      {
           $1.push($3);
           $1
      }
;

logfile_group_option -> LogFileGroupOption:
      ts_option_initial_size { LogFileGroupOption::InitialSize($1) }
    | ts_option_undo_buffer_size { LogFileGroupOption::UndoBufferSize($1) }
    | ts_option_redo_buffer_size { LogFileGroupOption::RedoBufferSize($1) }
    | ts_option_nodegroup { LogFileGroupOption::NodeGroup($1) }
    | ts_option_engine { LogFileGroupOption::Engine($1) }
    | ts_option_wait { LogFileGroupOption::Wait($1) }
    | ts_option_comment { LogFileGroupOption::Comment($1) }
;

opt_alter_logfile_group_options -> Option<Vec<AlterLogFileGroupOption>>:
      /* empty */   { None }
    | alter_logfile_group_option_list { Some($1) }
;

alter_logfile_group_option_list -> Vec<AlterLogFileGroupOption>:
       alter_logfile_group_option
       {
            vec![$1]
       }
     | alter_logfile_group_option_list opt_comma alter_logfile_group_option
       {
            $1.push($3);
            $1
       }
;

alter_logfile_group_option -> AlterLogFileGroupOption:
      ts_option_initial_size { AlterLogFileGroupOption::InitialSize($1) }
    | ts_option_engine { AlterLogFileGroupOption::Engine($1) }
    | ts_option_wait { AlterLogFileGroupOption::Wait($1) }
;

ts_datafile -> TsDataFile:
    'DATAFILE' TEXT_STRING_sys
    {
        TsDataFile {
            span: $span,
            file_name: $2,
        }
    }
;

undo_tablespace_state -> UndoTablespaceState:
      'ACTIVE'   { UndoTablespaceState::Active }
    | 'INACTIVE' { UndoTablespaceState::Inactive }
;

lg_undofile -> UndoFile:
    'UNDOFILE' TEXT_STRING_sys
    {
        UndoFile {
            span: $span,
            file_name: $2,
        }
    }
;

ts_option_initial_size -> SizeOption:
    'INITIAL_SIZE' opt_equal size_number
    {
         let is_equal = match $2 {
             Some(_) => true,
             None => false,
         };
         SizeOption {
             span: $span,
             is_equal: is_equal,
             size: $3,
         }
    }
;

ts_option_autoextend_size -> SizeOption:
    option_autoextend_size
    {
         $1
    }
;

option_autoextend_size -> SizeOption:
    'AUTOEXTEND_SIZE' opt_equal size_number
    {
         let is_equal = match $2 {
             Some(_) => true,
             None => false,
         };
         SizeOption {
             span: $span,
             is_equal: is_equal,
             size: $3,
         }
    }
;

ts_option_max_size -> SizeOption:
    'MAX_SIZE' opt_equal size_number
     {
         let is_equal = match $2 {
             Some(_) => true,
             None => false,
         };
         SizeOption {
             span: $span,
             is_equal: is_equal,
             size: $3,
         }
     }
;

ts_option_extent_size -> SizeOption:
    'EXTENT_SIZE' opt_equal size_number
     {
          let is_equal = match $2 {
              Some(_) => true,
              None => false,
          };
          SizeOption {
              span: $span,
              is_equal: is_equal,
              size: $3,
          }
     }
;

ts_option_undo_buffer_size -> SizeOption:
    'UNDO_BUFFER_SIZE' opt_equal size_number
    {
         let is_equal = match $2 {
             Some(_) => true,
             None => false,
         };
         SizeOption {
             span: $span,
             is_equal: is_equal,
             size: $3,
         }
    }
;

ts_option_redo_buffer_size -> SizeOption:
    'REDO_BUFFER_SIZE' opt_equal size_number
    {
         let is_equal = match $2 {
             Some(_) => true,
             None => false,
         };
         SizeOption {
             span: $span,
             is_equal: is_equal,
             size: $3,
         }
    }
;

ts_option_nodegroup -> NodeGroupOption:
    'NODEGROUP' opt_equal real_ulong_num
    {
         let is_equal = match $2 {
             Some(_) => true,
             None => false,
         };
         NodeGroupOption {
             span: $span,
             is_equal: is_equal,
             nodegroup_id: $3,
         }
    }
;

ts_option_comment -> CommentOption:
    'COMMENT' opt_equal 'TEXT_STRING'
    {
         let is_equal = match $2 {
             Some(_) => true,
             None => false,
         };
         CommentOption {
             span: $span,
             is_equal: is_equal,
             comment: String::from($lexer.span_str($3.as_ref().unwrap().span())),
         }
    }
;

ts_option_engine -> EngineOption:
    opt_storage 'ENGINE' opt_equal ident_or_text
    {
         let is_equal = match $3 {
             Some(_) => true,
             None => false,
         };
         EngineOption {
             span: $span,
             opt_storage: $1,
             is_equal: is_equal,
             engine_name: $4,
         }
    }
;

ts_option_file_block_size -> SizeOption:
    'FILE_BLOCK_SIZE' opt_equal size_number
     {
         let is_equal = match $2 {
             Some(_) => true,
             None => false,
         };
         SizeOption {
             span: $span,
             is_equal: is_equal,
             size: $3,
         }
     }
;

ts_option_wait -> WaitOption:
     'WAIT'
     {
          WaitOption::Wait
     }
    | 'NO_WAIT'
     {
          WaitOption::NoWait
     }
;

ts_option_encryption -> EncryptionOption:
    'ENCRYPTION' opt_equal TEXT_STRING_sys
     {
          let is_equal = match $2 {
              Some(_) => true,
              None => false,
          };
          EncryptionOption {
              span: $span,
              is_equal: is_equal,
              encryption: $3,
          }
     }
;

ts_option_engine_attribute -> EngineAttributeOption:
    'ENGINE_ATTRIBUTE' opt_equal json_attribute
     {
          let is_equal = match $2 {
              Some(_) => true,
              None => false,
          };
          EngineAttributeOption {
              span: $span,
              is_equal: is_equal,
              attribute: $3,
          }
     }
;

size_number -> String:
      real_ulonglong_num { $1 }
    | IDENT_sys { $1.0 }
;

/*
  End tablespace part
*/

server_options_list -> Vec<ServerOption>:
      server_option
      {
           vec![$1]
      }
    | server_options_list ',' server_option
      {
           $1.push($3);
           $1
      }
;

server_option -> ServerOption:
      'USER' TEXT_STRING_sys { ServerOption::User($2) }
    | 'HOST' TEXT_STRING_sys { ServerOption::Host($2) }
    | 'DATABASE' TEXT_STRING_sys { ServerOption::Database($2) }
    | 'OWNER' TEXT_STRING_sys { ServerOption::Owner($2) }
    | 'PASSWORD' TEXT_STRING_sys { ServerOption::Password($2) }
    | 'SOCKET' TEXT_STRING_sys { ServerOption::Socket($2) }
    | 'PORT' ulong_num { ServerOption::Port($2) }
;

%%

use lrpar::Span;
use crate::ast::*;<|MERGE_RESOLUTION|>--- conflicted
+++ resolved
@@ -136,12 +136,9 @@
   | create_index_stmt  { SqlStmt::CreateIndexStmt($1) }
   | create_table_stmt  { SqlStmt::CreateTableStmt($1) }
   | create_resource_group_stmt  { SqlStmt::CreateResourceGroupStmt($1) }
-<<<<<<< HEAD
+  | create_role_stmt  { SqlStmt::CreateRoleStmt($1) }
   | create_srs_stmt  { SqlStmt::CreateSRSStmt($1) }
-=======
-  | create_role_stmt  { SqlStmt::CreateRoleStmt($1) }
->>>>>>> 0c52afdb
-  
+
   ;
 
 end_of_input -> SqlStmt:
