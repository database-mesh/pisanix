--- conflicted
+++ resolved
@@ -121,11 +121,8 @@
   | show_privileges_stmt { SqlStmt::ShowPrivilegesStmt($1) }
   | show_processlist_stmt { SqlStmt::ShowProcesslistStmt($1) }
   | show_replicas_stmt { SqlStmt::ShowReplicasStmt($1) }
-<<<<<<< HEAD
+  | show_replica_status_stmt { SqlStmt::ShowReplicaStatusStmt($1) }
   | show_grants_stmt { SqlStmt::ShowGrantsStmt($1) }
-=======
-  | show_replica_status_stmt { SqlStmt::ShowReplicaStatusStmt($1) }
->>>>>>> bcd27506
   | show_create_procedure_stmt { SqlStmt::ShowCreateProcedureStmt($1) }
   | show_create_function_stmt { SqlStmt::ShowCreateFunctionStmt($1) }
   | show_create_trigger_stmt { SqlStmt::ShowCreateTriggerStmt($1) }
@@ -6184,7 +6181,40 @@
     }
 ;
 
-<<<<<<< HEAD
+show_replica_status_stmt -> Box<ShowReplicaStatusStmt>:
+    'SHOW' replica 'STATUS' opt_channel
+    {
+        Box::new(ShowReplicaStatusStmt {
+           span: $span,
+           replica: $2,
+           opt_channel: $4,
+        })
+    }
+;
+
+replica -> Replica:
+       SLAVE       { Replica::Slave }
+     | REPLICA     { Replica::Replica }
+;
+
+opt_channel -> Option<Channel>:
+     /* empty */ { None }
+    | 'FOR' 'CHANNEL' TEXT_STRING_sys_nonewline
+    {
+        Some(Channel {
+            span: $span,
+            channel: $3,
+        })
+    }
+;
+
+TEXT_STRING_sys_nonewline -> String:
+    'TEXT_STRING'
+    {
+      String::from($lexer.span_str($1.as_ref().unwrap().span()))
+    }
+;
+
 show_grants_stmt -> Box<ShowGrantsStmt>:
     'SHOW' 'GRANTS'
     {
@@ -6211,39 +6241,6 @@
            user: Some($4),
            user_list: Some($6),
         })
-=======
-show_replica_status_stmt -> Box<ShowReplicaStatusStmt>:
-    'SHOW' replica 'STATUS' opt_channel
-    {
-        Box::new(ShowReplicaStatusStmt {
-           span: $span,
-           replica: $2,
-           opt_channel: $4,
-        })
-    }
-;
-
-replica -> Replica:
-       SLAVE       { Replica::Slave }
-     | REPLICA     { Replica::Replica }
-;
-
-opt_channel -> Option<Channel>:
-     /* empty */ { None }
-    | 'FOR' 'CHANNEL' TEXT_STRING_sys_nonewline
-    {
-        Some(Channel {
-            span: $span,
-            channel: $3,
-        })
-    }
-;
-
-TEXT_STRING_sys_nonewline -> String:
-    'TEXT_STRING'
-    {
-      String::from($lexer.span_str($1.as_ref().unwrap().span()))
->>>>>>> bcd27506
     }
 ;
 
