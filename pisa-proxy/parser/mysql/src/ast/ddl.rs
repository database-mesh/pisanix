// Copyright 2022 SphereEx Authors
//
// Licensed under the Apache License, Version 2.0 (the "License");
// you may not use this file except in compliance with the License.
// You may obtain a copy of the License at
//
//     http://www.apache.org/licenses/LICENSE-2.0
//
// Unless required by applicable law or agreed to in writing, software
// distributed under the License is distributed on an "AS IS" BASIS,
// WITHOUT WARRANTIES OR CONDITIONS OF ANY KIND, either express or implied.
// See the License for the specific language governing permissions and
// limitations under the License.

use lrpar::Span;

use crate::ast::{base::*, FieldType, SelectStmt};

#[derive(Debug, Clone)]
pub enum Create {
    CreateDatabase(Box<CreateDatabase>),
    CreateViewOrTriggerOrSpOrEvent(Box<ViewOrTriggerOrSpOrEvent>),
    CreateLogFileGroup(Box<CreateLogFileGroup>),
}

#[derive(Debug, Clone)]
pub struct CreateDatabase {
    pub is_not_exists: bool,
    pub database_name: String,
    pub opt_create_database_options: Vec<CreateDatabaseOption>,
}

#[derive(Debug, Clone)]
pub enum CreateDatabaseOption {
    DefaultCollation(DefaultCollation),
    DefaultCharset(DefaultCharset),
    DefaultEncryption(DefaultEncryption),
}

#[derive(Debug, Clone)]
pub struct DefaultCollation {
    pub is_default: bool,
    pub is_equal: bool,
    pub collation_name: String,
}

#[derive(Debug, Clone)]
pub struct DefaultCharset {
    pub is_default: bool,
    pub is_equal: bool,
    pub charset_name: String,
}

#[derive(Debug, Clone)]
pub struct DefaultEncryption {
    pub is_default: bool,
    pub is_equal: bool,
    pub encryption: String,
}

#[derive(Debug, Clone)]
pub struct Definer {
    pub user: User,
}

#[derive(Debug, Clone)]
pub enum ViewSuid {
    ViewSuidDefault,
    ViewSuidDefiner,
    ViewSuidInvoker,
}

#[derive(Debug, Clone)]
pub enum ViewCheckOption {
    ViewCheckNone,
    ViewCheckCascade,
    ViewCheckLocal,
}

#[derive(Debug, Clone)]
pub struct ViewQueryBlock {
    pub select_stmt: SelectStmt,
    pub view_check_option: ViewCheckOption,
}

#[derive(Debug, Clone)]
pub struct ViewTail {
    pub span: Span,
    pub view_suid: ViewSuid,
    pub view_name: String,
    pub columns: Vec<Value>,
    pub view_query_block: ViewQueryBlock,
}

#[derive(Debug, Clone)]
pub enum DefinerTail {
    ViewTail(ViewTail),
    TriggerTail(TriggerTail),
    SpTail(SpTail),
}

#[derive(Debug, Clone)]
pub struct ViewOrTriggerOrSpOrEvent {
    pub definer: Definer,
    pub definer_tail: DefinerTail,
}

#[derive(Debug, Clone)]
pub enum TrgActionTime {
    Before,
    After,
}

#[derive(Debug, Clone)]
pub enum TrgEvent {
    Insert,
    Update,
    Delete,
}

#[derive(Debug, Clone)]
pub enum TrgActionOrder {
    None,
    Follows,
    Precedes,
}

#[derive(Debug, Clone)]
pub struct TriggerFollowsPrecedesClause {
    pub ordering_clause: TrgActionOrder,
    pub anchor_trigger_name: Option<String>,
}

#[derive(Debug, Clone)]
pub struct TriggerTail {
    pub span: Span,
    pub sp_name: String,
    pub trg_action_time: TrgActionTime,
    pub trg_event: TrgEvent,
    pub table_name: String,
    pub trigger_follows_precedes_clause: TriggerFollowsPrecedesClause,
    pub sp_proc_stmt: Option<String>,
}

#[derive(Debug, Clone)]
pub enum SpOptInout {
    In,
    Out,
    Inout,
}

#[derive(Debug, Clone)]
pub struct SpPdparam {
    pub sp_opt_inout: SpOptInout,
    pub ident: String,
    pub sp_type: FieldType,
    pub opt_collate: Option<String>,
}

#[derive(Debug, Clone)]
pub struct SpTail {
    pub span: Span,
    pub sp_name: String,
    pub sp_pdparam_list: Vec<SpPdparam>,
    pub sp_c_chistics: Vec<SpCChistic>,
    pub sp_proc_stmt: Option<String>,
}

#[derive(Debug, Clone)]
pub enum SpSuid {
    SpIsSuid,
    SpIsNotSuid,
}

#[derive(Debug, Clone)]
pub enum SpChistic {
    Comment(String),
    LanguageSql,
    NoSql,
    ContainsSql,
    ReadsSqlData,
    ModifiesSqlData,
    SpSuid(SpSuid),
}

#[derive(Debug, Clone)]
pub enum SpCChistic {
    SpChistic(SpChistic),
    Deterministic,
    NotDeterministic,
}

#[derive(Debug, Clone)]
<<<<<<< HEAD
pub struct CreateLogFileGroup {
    pub span: Span,
    pub logfile_group: String,
    pub undo_file: UndoFile,
    pub opt_logfile_group_options: Option<Vec<LogFileGroupOption>>,
}

#[derive(Debug, Clone)]
pub struct UndoFile {
    pub span: Span,
    pub file_name: String,
}

#[derive(Debug, Clone)]
pub enum LogFileGroupOption {
    SizeOption(SizeOption),
    NodeGroupOption(NodeGroupOption),
    CommentOption(CommentOption),
    EngineOption(EngineOption),
    WaitOption(WaitOption),
}

#[derive(Debug, Clone)]
pub struct SizeOption {
    pub span: Span,
    pub is_equal: bool,
    pub size: String,
}

#[derive(Debug, Clone)]
pub struct NodeGroupOption {
    pub span: Span,
    pub is_equal: bool,
    pub nodegroup_id: String,
}

#[derive(Debug, Clone)]
pub struct CommentOption {
    pub span: Span,
    pub is_equal: bool,
    pub comment: String,
}

#[derive(Debug, Clone)]
pub struct EngineOption {
    pub span: Span,
    pub opt_storage: bool,
    pub is_equal: bool,
    pub engine_name: String,
}

#[derive(Debug, Clone)]
pub enum WaitOption {
    Wait,
    NoWait,
=======
pub enum CreateIndexStmt {
    CommonIndex(CreateCommonIndexStmt),
    FullTextIndex(CreateFullTextIndexStmt),
    SpatialIndex(CreateSpatialIndexStmt),
}

#[derive(Debug, Clone)]
pub struct CreateCommonIndexStmt {
    pub span: Span,
    pub opt_unique: bool,
    pub index_name: String,
    pub opt_index_type_clause: Option<IndexTypeClause>,
    pub table_name: String,
    pub key_list_with_expression: Vec<KeyPartWithExpression>,
    pub opt_index_options: Option<Vec<IndexOption>>,
    pub opt_index_lock_and_algorithm: Option<IndexLockAndAlgorithm>,
}

#[derive(Debug, Clone)]
pub struct CreateFullTextIndexStmt {
    pub span: Span,
    pub index_name: String,
    pub table_name: String,
    pub key_list_with_expression: Vec<KeyPartWithExpression>,
    pub opt_fulltext_index_options: Option<Vec<FullTextIndexOption>>,
    pub opt_index_lock_and_algorithm: Option<IndexLockAndAlgorithm>,
}

#[derive(Debug, Clone)]
pub struct CreateSpatialIndexStmt {
    pub span: Span,
    pub index_name: String,
    pub table_name: String,
    pub key_list_with_expression: Vec<KeyPartWithExpression>,
    pub opt_spatial_index_options: Option<Vec<SpatialIndexOption>>,
    pub opt_index_lock_and_algorithm: Option<IndexLockAndAlgorithm>,
}

#[derive(Debug, Clone)]
pub struct IndexTypeClause {
    pub span: Span,
    pub index_type: IndexType,
}

#[derive(Debug, Clone)]
pub enum IndexType {
    Btree,
    Rtree,
    Hash,
}

#[derive(Debug, Clone)]
pub enum IndexOption {
    CommonIndexOption(CommonIndexOption),
    IndexTypeClause(IndexTypeClause),
}

#[derive(Debug, Clone)]
pub enum FullTextIndexOption {
    CommonIndexOption(CommonIndexOption),
    WithParserIdent(String),
}

#[derive(Debug, Clone)]
pub enum SpatialIndexOption {
    CommonIndexOption(CommonIndexOption),
}

#[derive(Debug, Clone)]
pub enum CommonIndexOption {
    KeyBlockSizeOption(KeyBlockSizeOption),
    CommentOption(CommentOption),
    Visibility(Visibility),
    AttributeOption(AttributeOption),
}

#[derive(Debug, Clone)]
pub struct KeyBlockSizeOption {
    pub span: Span,
    pub is_equal: bool,
    pub ulong_num: String,
}

#[derive(Debug, Clone)]
pub struct CommentOption {
    pub span: Span,
    pub comment: String,
}

#[derive(Debug, Clone)]
pub enum Visibility {
    Visible,
    Invisible,
}

#[derive(Debug, Clone)]
pub struct AttributeOption {
    pub span: Span,
    pub is_equal: bool,
    pub attribute: String,
}

#[derive(Debug, Clone)]
pub struct IndexLockAndAlgorithm {
    pub alter_lock_option: Option<AlterLockOption>,
    pub alter_algorithm_option: Option<AlterAlgorithmOption>,
}

#[derive(Debug, Clone)]
pub struct AlterLockOption {
    pub span: Span,
    pub is_equal: bool,
    pub alter_lock_option_value: String,
}

#[derive(Debug, Clone)]
pub struct AlterAlgorithmOption {
    pub span: Span,
    pub is_equal: bool,
    pub alter_algorithm_option_value: String,
}

#[derive(Debug, Clone)]
pub enum KeyPartWithExpression {
    KeyPart(KeyPart),
    OrderingDirection(OrderExpr),
}

#[derive(Debug, Clone)]
pub struct KeyPart {
    pub span: Span,
    pub ident: String,
    pub length: Option<u32>,
    pub direction: Option<String>,
>>>>>>> 11dd14aa
}<|MERGE_RESOLUTION|>--- conflicted
+++ resolved
@@ -191,63 +191,6 @@
 }
 
 #[derive(Debug, Clone)]
-<<<<<<< HEAD
-pub struct CreateLogFileGroup {
-    pub span: Span,
-    pub logfile_group: String,
-    pub undo_file: UndoFile,
-    pub opt_logfile_group_options: Option<Vec<LogFileGroupOption>>,
-}
-
-#[derive(Debug, Clone)]
-pub struct UndoFile {
-    pub span: Span,
-    pub file_name: String,
-}
-
-#[derive(Debug, Clone)]
-pub enum LogFileGroupOption {
-    SizeOption(SizeOption),
-    NodeGroupOption(NodeGroupOption),
-    CommentOption(CommentOption),
-    EngineOption(EngineOption),
-    WaitOption(WaitOption),
-}
-
-#[derive(Debug, Clone)]
-pub struct SizeOption {
-    pub span: Span,
-    pub is_equal: bool,
-    pub size: String,
-}
-
-#[derive(Debug, Clone)]
-pub struct NodeGroupOption {
-    pub span: Span,
-    pub is_equal: bool,
-    pub nodegroup_id: String,
-}
-
-#[derive(Debug, Clone)]
-pub struct CommentOption {
-    pub span: Span,
-    pub is_equal: bool,
-    pub comment: String,
-}
-
-#[derive(Debug, Clone)]
-pub struct EngineOption {
-    pub span: Span,
-    pub opt_storage: bool,
-    pub is_equal: bool,
-    pub engine_name: String,
-}
-
-#[derive(Debug, Clone)]
-pub enum WaitOption {
-    Wait,
-    NoWait,
-=======
 pub enum CreateIndexStmt {
     CommonIndex(CreateCommonIndexStmt),
     FullTextIndex(CreateFullTextIndexStmt),
@@ -382,5 +325,62 @@
     pub ident: String,
     pub length: Option<u32>,
     pub direction: Option<String>,
->>>>>>> 11dd14aa
+}
+
+#[derive(Debug, Clone)]
+pub struct CreateLogFileGroup {
+    pub span: Span,
+    pub logfile_group: String,
+    pub undo_file: UndoFile,
+    pub opt_logfile_group_options: Option<Vec<LogFileGroupOption>>,
+}
+
+#[derive(Debug, Clone)]
+pub struct UndoFile {
+    pub span: Span,
+    pub file_name: String,
+}
+
+#[derive(Debug, Clone)]
+pub enum LogFileGroupOption {
+    SizeOption(SizeOption),
+    NodeGroupOption(NodeGroupOption),
+    CommentOption(CommentOption),
+    EngineOption(EngineOption),
+    WaitOption(WaitOption),
+}
+
+#[derive(Debug, Clone)]
+pub struct SizeOption {
+    pub span: Span,
+    pub is_equal: bool,
+    pub size: String,
+}
+
+#[derive(Debug, Clone)]
+pub struct NodeGroupOption {
+    pub span: Span,
+    pub is_equal: bool,
+    pub nodegroup_id: String,
+}
+
+#[derive(Debug, Clone)]
+pub struct CommentOption {
+    pub span: Span,
+    pub is_equal: bool,
+    pub comment: String,
+}
+
+#[derive(Debug, Clone)]
+pub struct EngineOption {
+    pub span: Span,
+    pub opt_storage: bool,
+    pub is_equal: bool,
+    pub engine_name: String,
+}
+
+#[derive(Debug, Clone)]
+pub enum WaitOption {
+    Wait,
+    NoWait,
 }