--- conflicted
+++ resolved
@@ -52,11 +52,8 @@
     ShowPrivilegesStmt(Box<ShowDetailsStmt>),
     ShowProcesslistStmt(Box<ShowDetailsStmt>),
     ShowReplicasStmt(Box<ShowDetailsStmt>),
-<<<<<<< HEAD
+    ShowReplicaStatusStmt(Box<ShowReplicaStatusStmt>),
     ShowGrantsStmt(Box<ShowGrantsStmt>),
-=======
-    ShowReplicaStatusStmt(Box<ShowReplicaStatusStmt>),
->>>>>>> bcd27506
     ShowCreateProcedureStmt(Box<ShowCreateSpStmt>),
     ShowCreateFunctionStmt(Box<ShowCreateSpStmt>),
     ShowCreateTriggerStmt(Box<ShowCreateSpStmt>),
