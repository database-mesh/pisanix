// Copyright 2022 SphereEx Authors
//
// Licensed under the Apache License, Version 2.0 (the "License");
// you may not use this file except in compliance with the License.
// You may obtain a copy of the License at
//
//     http://www.apache.org/licenses/LICENSE-2.0
//
// Unless required by applicable law or agreed to in writing, software
// distributed under the License is distributed on an "AS IS" BASIS,
// WITHOUT WARRANTIES OR CONDITIONS OF ANY KIND, either express or implied.
// See the License for the specific language governing permissions and
// limitations under the License.

pub mod base;
pub use base::*;

pub mod dml;
pub use dml::*;

pub mod tcl;
pub use tcl::*;

pub mod ddl;
pub use ddl::*;

#[macro_use]
pub mod api;
pub use api::*;

#[derive(Debug, Clone)]
pub enum SqlStmt {
    SelectStmt(SelectStmt),
    InsertStmt(Box<InsertStmt>),
    UpdateStmt(Box<UpdateStmt>),
    DeleteStmt(Box<DeleteStmt>),
    Prepare(Box<Prepare>),
    ExecuteStmt(Box<ExecuteStmt>),
    BeginStmt(Box<BeginStmt>),
    Set(Box<SetOptValues>),
    Deallocate(Box<Deallocate>),
    ShowDatabasesStmt(Box<ShowDatabasesStmt>),
    ShowTablesStmt(Box<ShowTablesStmt>),
    ShowColumnsStmt(Box<ShowColumnsStmt>),
<<<<<<< HEAD
    ShowIndexStmt(Box<ShowIndexStmt>),
=======
    ShowCreateTable(Box<ShowCreateTable>),
>>>>>>> f5508275
    Start(Start),
    Commit(Commit),
    Rollback(Rollback),
    Create(Create),
    None,
}

impl Visitor for SqlStmt {
    fn visit<T>(&mut self, tf: &mut T) -> Self
    where
        T: Transformer,
    {
        match self {
            Self::SelectStmt(stmt) => {
                let mut node = Node::SelectStmt(stmt.clone());
                tf.trans(&mut node);

                let new_node = node.into_select_stmt().unwrap().visit(tf);
                Self::SelectStmt(new_node)
            }

            Self::InsertStmt(stmt) => {
                let mut node = Node::InsertStmt(*stmt.clone());
                tf.trans(&mut node);

                let new_node = node.into_insert_stmt().unwrap().visit(tf);
                Self::InsertStmt(Box::new(new_node))
            }

            Self::UpdateStmt(stmt) => {
                let mut node = Node::UpdateStmt(*stmt.clone());
                tf.trans(&mut node);

                let new_node = node.into_update_stmt().unwrap().visit(tf);
                Self::UpdateStmt(Box::new(new_node))
            }

            Self::Set(stmt) => {
                let mut node = Node::SetOptValues(*stmt.clone());
                tf.trans(&mut node);

                let new_node = node.into_set_opt_values().unwrap().visit(tf);
                Self::Set(Box::new(new_node))
            }

            x => x.clone(),
        }
    }
}

#[cfg(test)]
mod test {
    use lrpar::Span;

    use crate::ast::{api::*, base::*};

    #[test]
    fn test_visit() {
        #[derive(Debug, Clone)]
        struct S {
            a: String,
        }

        impl Transformer for S {
            fn trans(&mut self, node: &mut Node) -> Self {
                match node {
                    Node::Value(Value::Text { span, value }) => {
                        *span = Span::new(1, 1);
                        *value = "transd".to_string();
                    }

                    Node::Value(Value::Num { span: _, value }) => {
                        *value = "2".to_string();
                    }

                    _ => {}
                };

                self.a = "11111".to_string();

                self.clone()
            }
        }

        use crate::parser::Parser;
        let input = "SELECT 1+1";
        let p = Parser::new();
        let mut res = p.parse(input).unwrap();
        //let v = Value::Text{ span: Span::new(0, 0), value: "test"};

        let mut s = S { a: "a".to_string() };
        let new_v = res[0].visit(&mut s);
        println!("new value {:?}", new_v);
        assert_eq!(s.a, "11111")
        //println!("new s value {:?}", s);
    }
}<|MERGE_RESOLUTION|>--- conflicted
+++ resolved
@@ -42,11 +42,8 @@
     ShowDatabasesStmt(Box<ShowDatabasesStmt>),
     ShowTablesStmt(Box<ShowTablesStmt>),
     ShowColumnsStmt(Box<ShowColumnsStmt>),
-<<<<<<< HEAD
+    ShowCreateTable(Box<ShowCreateTable>),
     ShowIndexStmt(Box<ShowIndexStmt>),
-=======
-    ShowCreateTable(Box<ShowCreateTable>),
->>>>>>> f5508275
     Start(Start),
     Commit(Commit),
     Rollback(Rollback),
