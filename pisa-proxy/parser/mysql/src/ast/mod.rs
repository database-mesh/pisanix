// Copyright 2022 SphereEx Authors
//
// Licensed under the Apache License, Version 2.0 (the "License");
// you may not use this file except in compliance with the License.
// You may obtain a copy of the License at
//
//     http://www.apache.org/licenses/LICENSE-2.0
//
// Unless required by applicable law or agreed to in writing, software
// distributed under the License is distributed on an "AS IS" BASIS,
// WITHOUT WARRANTIES OR CONDITIONS OF ANY KIND, either express or implied.
// See the License for the specific language governing permissions and
// limitations under the License.

pub mod base;
pub use base::*;

pub mod dml;
pub use dml::*;

pub mod tcl;
pub use tcl::*;

pub mod ddl;
pub use ddl::*;

#[macro_use]
pub mod api;
pub use api::*;

#[derive(Debug, Clone)]
pub enum SqlStmt {
    SelectStmt(SelectStmt),
    InsertStmt(Box<InsertStmt>),
    UpdateStmt(Box<UpdateStmt>),
    DeleteStmt(Box<DeleteStmt>),
    Prepare(Box<Prepare>),
    ExecuteStmt(Box<ExecuteStmt>),
    BeginStmt(Box<BeginStmt>),
    Set(Box<SetOptValues>),
    Deallocate(Box<Deallocate>),
    ShowDatabasesStmt(Box<ShowDatabasesStmt>),
    ShowTablesStmt(Box<ShowTablesStmt>),
    ShowColumnsStmt(Box<ShowColumnsStmt>),
    ShowCreateTableStmt(Box<ShowCreateTableStmt>),
    ShowKeysStmt(Box<ShowKeysStmt>),
    ShowVariablesStmt(Box<ShowVariablesStmt>),
<<<<<<< HEAD
    ShowMasterStatusStmt(Box<ShowMasterStatusStmt>),
=======
    ShowCreateViewStmt(Box<ShowCreateViewStmt>),
>>>>>>> e1f5525c
    Start(Start),
    Commit(Commit),
    Rollback(Rollback),
    Create(Create),
    None,
}

impl Visitor for SqlStmt {
    fn visit<T>(&mut self, tf: &mut T) -> Self
    where
        T: Transformer,
    {
        match self {
            Self::SelectStmt(stmt) => {
                let mut node = Node::SelectStmt(stmt.clone());
                tf.trans(&mut node);

                let new_node = node.into_select_stmt().unwrap().visit(tf);
                Self::SelectStmt(new_node)
            }

            Self::InsertStmt(stmt) => {
                let mut node = Node::InsertStmt(*stmt.clone());
                tf.trans(&mut node);

                let new_node = node.into_insert_stmt().unwrap().visit(tf);
                Self::InsertStmt(Box::new(new_node))
            }

            Self::UpdateStmt(stmt) => {
                let mut node = Node::UpdateStmt(*stmt.clone());
                tf.trans(&mut node);

                let new_node = node.into_update_stmt().unwrap().visit(tf);
                Self::UpdateStmt(Box::new(new_node))
            }

            Self::Set(stmt) => {
                let mut node = Node::SetOptValues(*stmt.clone());
                tf.trans(&mut node);

                let new_node = node.into_set_opt_values().unwrap().visit(tf);
                Self::Set(Box::new(new_node))
            }

            x => x.clone(),
        }
    }
}

#[cfg(test)]
mod test {
    use lrpar::Span;

    use crate::ast::{api::*, base::*};

    #[test]
    fn test_visit() {
        #[derive(Debug, Clone)]
        struct S {
            a: String,
        }

        impl Transformer for S {
            fn trans(&mut self, node: &mut Node) -> Self {
                match node {
                    Node::Value(Value::Text { span, value }) => {
                        *span = Span::new(1, 1);
                        *value = "transd".to_string();
                    }

                    Node::Value(Value::Num { span: _, value }) => {
                        *value = "2".to_string();
                    }

                    _ => {}
                };

                self.a = "11111".to_string();

                self.clone()
            }
        }

        use crate::parser::Parser;
        let input = "SELECT 1+1";
        let p = Parser::new();
        let mut res = p.parse(input).unwrap();
        //let v = Value::Text{ span: Span::new(0, 0), value: "test"};

        let mut s = S { a: "a".to_string() };
        let new_v = res[0].visit(&mut s);
        println!("new value {:?}", new_v);
        assert_eq!(s.a, "11111")
        //println!("new s value {:?}", s);
    }
}<|MERGE_RESOLUTION|>--- conflicted
+++ resolved
@@ -45,11 +45,8 @@
     ShowCreateTableStmt(Box<ShowCreateTableStmt>),
     ShowKeysStmt(Box<ShowKeysStmt>),
     ShowVariablesStmt(Box<ShowVariablesStmt>),
-<<<<<<< HEAD
+    ShowCreateViewStmt(Box<ShowCreateViewStmt>),
     ShowMasterStatusStmt(Box<ShowMasterStatusStmt>),
-=======
-    ShowCreateViewStmt(Box<ShowCreateViewStmt>),
->>>>>>> e1f5525c
     Start(Start),
     Commit(Commit),
     Rollback(Rollback),
