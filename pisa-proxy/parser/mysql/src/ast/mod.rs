// Copyright 2022 SphereEx Authors
//
// Licensed under the Apache License, Version 2.0 (the "License");
// you may not use this file except in compliance with the License.
// You may obtain a copy of the License at
//
//     http://www.apache.org/licenses/LICENSE-2.0
//
// Unless required by applicable law or agreed to in writing, software
// distributed under the License is distributed on an "AS IS" BASIS,
// WITHOUT WARRANTIES OR CONDITIONS OF ANY KIND, either express or implied.
// See the License for the specific language governing permissions and
// limitations under the License.

pub mod base;
pub use base::*;

pub mod dml;
pub use dml::*;

pub mod tcl;
pub use tcl::*;

pub mod ddl;
pub use ddl::*;

#[macro_use]
pub mod api;
pub use api::*;

#[derive(Debug, Clone)]
pub enum SqlStmt {
    SelectStmt(SelectStmt),
    InsertStmt(Box<InsertStmt>),
    UpdateStmt(Box<UpdateStmt>),
    DeleteStmt(Box<DeleteStmt>),
    Prepare(Box<Prepare>),
    ExecuteStmt(Box<ExecuteStmt>),
    BeginStmt(Box<BeginStmt>),
    Set(Box<SetOptValues>),
    Deallocate(Box<Deallocate>),
    ShowDatabasesStmt(Box<ShowDatabasesStmt>),
    ShowTablesStmt(Box<ShowTablesStmt>),
    ShowColumnsStmt(Box<ShowColumnsStmt>),
<<<<<<< HEAD
    ShowCreateTable(Box<ShowCreateTable>),
    ShowMasterStatusStmt(Box<ShowMasterStatusStmt>),
=======
    ShowCreateTableStmt(Box<ShowCreateTableStmt>),
    ShowKeysStmt(Box<ShowKeysStmt>),
    ShowVariablesStmt(Box<ShowVariablesStmt>),
>>>>>>> 0cd5733e
    Start(Start),
    Commit(Commit),
    Rollback(Rollback),
    Create(Create),
    None,
}

impl Visitor for SqlStmt {
    fn visit<T>(&mut self, tf: &mut T) -> Self
    where
        T: Transformer,
    {
        match self {
            Self::SelectStmt(stmt) => {
                let mut node = Node::SelectStmt(stmt.clone());
                tf.trans(&mut node);

                let new_node = node.into_select_stmt().unwrap().visit(tf);
                Self::SelectStmt(new_node)
            }

            Self::InsertStmt(stmt) => {
                let mut node = Node::InsertStmt(*stmt.clone());
                tf.trans(&mut node);

                let new_node = node.into_insert_stmt().unwrap().visit(tf);
                Self::InsertStmt(Box::new(new_node))
            }

            Self::UpdateStmt(stmt) => {
                let mut node = Node::UpdateStmt(*stmt.clone());
                tf.trans(&mut node);

                let new_node = node.into_update_stmt().unwrap().visit(tf);
                Self::UpdateStmt(Box::new(new_node))
            }

            Self::Set(stmt) => {
                let mut node = Node::SetOptValues(*stmt.clone());
                tf.trans(&mut node);

                let new_node = node.into_set_opt_values().unwrap().visit(tf);
                Self::Set(Box::new(new_node))
            }

            x => x.clone(),
        }
    }
}

#[cfg(test)]
mod test {
    use lrpar::Span;

    use crate::ast::{api::*, base::*};

    #[test]
    fn test_visit() {
        #[derive(Debug, Clone)]
        struct S {
            a: String,
        }

        impl Transformer for S {
            fn trans(&mut self, node: &mut Node) -> Self {
                match node {
                    Node::Value(Value::Text { span, value }) => {
                        *span = Span::new(1, 1);
                        *value = "transd".to_string();
                    }

                    Node::Value(Value::Num { span: _, value }) => {
                        *value = "2".to_string();
                    }

                    _ => {}
                };

                self.a = "11111".to_string();

                self.clone()
            }
        }

        use crate::parser::Parser;
        let input = "SELECT 1+1";
        let p = Parser::new();
        let mut res = p.parse(input).unwrap();
        //let v = Value::Text{ span: Span::new(0, 0), value: "test"};

        let mut s = S { a: "a".to_string() };
        let new_v = res[0].visit(&mut s);
        println!("new value {:?}", new_v);
        assert_eq!(s.a, "11111")
        //println!("new s value {:?}", s);
    }
}<|MERGE_RESOLUTION|>--- conflicted
+++ resolved
@@ -42,14 +42,10 @@
     ShowDatabasesStmt(Box<ShowDatabasesStmt>),
     ShowTablesStmt(Box<ShowTablesStmt>),
     ShowColumnsStmt(Box<ShowColumnsStmt>),
-<<<<<<< HEAD
-    ShowCreateTable(Box<ShowCreateTable>),
-    ShowMasterStatusStmt(Box<ShowMasterStatusStmt>),
-=======
     ShowCreateTableStmt(Box<ShowCreateTableStmt>),
     ShowKeysStmt(Box<ShowKeysStmt>),
     ShowVariablesStmt(Box<ShowVariablesStmt>),
->>>>>>> 0cd5733e
+    ShowMasterStatusStmt(Box<ShowMasterStatusStmt>),
     Start(Start),
     Commit(Commit),
     Rollback(Rollback),
