// Copyright 2022 SphereEx Authors
//
// Licensed under the Apache License, Version 2.0 (the "License");
// you may not use this file except in compliance with the License.
// You may obtain a copy of the License at
//
//     http://www.apache.org/licenses/LICENSE-2.0
//
// Unless required by applicable law or agreed to in writing, software
// distributed under the License is distributed on an "AS IS" BASIS,
// WITHOUT WARRANTIES OR CONDITIONS OF ANY KIND, either express or implied.
// See the License for the specific language governing permissions and
// limitations under the License.

pub mod base;
pub use base::*;

pub mod dml;
pub use dml::*;

pub mod tcl;
pub use tcl::*;

pub mod ddl;
pub use ddl::*;

pub mod dal;
pub use dal::*;

#[macro_use]
pub mod api;
pub use api::*;

#[derive(Debug, Clone)]
pub enum SqlStmt {
    SelectStmt(SelectStmt),
    InsertStmt(Box<InsertStmt>),
    UpdateStmt(Box<UpdateStmt>),
    DeleteStmt(Box<DeleteStmt>),
    Prepare(Box<Prepare>),
    ExecuteStmt(Box<ExecuteStmt>),
    BeginStmt(Box<BeginStmt>),
    Set(Box<SetOptValues>),
    Deallocate(Box<Deallocate>),
    ShowDatabasesStmt(Box<ShowDatabasesStmt>),
    ShowTablesStmt(Box<ShowTablesStmt>),
    ShowColumnsStmt(Box<ShowColumnsStmt>),
    ShowCreateTableStmt(Box<ShowCreateTableStmt>),
    ShowKeysStmt(Box<ShowKeysStmt>),
    ShowVariablesStmt(Box<ShowVariablesStmt>),
    ShowCreateViewStmt(Box<ShowCreateViewStmt>),
    ShowMasterStatusStmt(Box<ShowDetailsStmt>),
    ShowEnginesStmt(Box<ShowEnginesStmt>),
    ShowPluginsStmt(Box<ShowDetailsStmt>),
    ShowPrivilegesStmt(Box<ShowDetailsStmt>),
    ShowProcessListStmt(Box<ShowProcessListStmt>),
    ShowReplicasStmt(Box<ShowDetailsStmt>),
    ShowReplicaStatusStmt(Box<ShowReplicaStatusStmt>),
    ShowGrantsStmt(Box<ShowGrantsStmt>),
    ShowCreateProcedureStmt(Box<ShowCreateSpStmt>),
    ShowCreateFunctionStmt(Box<ShowCreateSpStmt>),
    ShowCreateTriggerStmt(Box<ShowCreateSpStmt>),
    ShowCreateEventStmt(Box<ShowCreateSpStmt>),
    ShowCreateUserStmt(Box<ShowCreateUserStmt>),
    ShowStatusStmt(Box<ShowStatusStmt>),
    Start(Start),
    Commit(Commit),
    Rollback(Rollback),
    Create(Create),
    CreateIndexStmt(CreateIndexStmt),
    CreateTableStmt(CreateTableStmt),
    CreateResourceGroupStmt(CreateResourceGroupStmt),
<<<<<<< HEAD
    CreateSRSStmt(CreateSRSStmt),
=======
    CreateRoleStmt(CreateRoleStmt),
>>>>>>> 0c52afdb
    None,
}

impl SqlStmt {
    pub fn format(&self) -> String {
        match self {
            Self::SelectStmt(stmt) => {
                stmt.format()
            }

            Self::InsertStmt(stmt) => {
                stmt.format()
            }

            Self::UpdateStmt(stmt) => {
                stmt.format()
            }

            Self::DeleteStmt(stmt) => {
                stmt.format()
            }

            // Implements the format method when developing sharding in the future
            _x => todo!(),
        }
    }
}

impl Visitor for SqlStmt {
    fn visit<T>(&mut self, tf: &mut T) -> Self
    where
        T: Transformer,
    {
        match self {
            Self::SelectStmt(stmt) => {
                let mut node = Node::SelectStmt(stmt);
                tf.trans(&mut node);

                let new_node = node.into_select_stmt().unwrap().visit(tf);
                Self::SelectStmt(new_node)
            }

            Self::InsertStmt(stmt) => {
                let mut node = Node::InsertStmt(stmt);
                tf.trans(&mut node);

                let new_node = node.into_insert_stmt().unwrap().visit(tf);
                Self::InsertStmt(Box::new(new_node))
            }

            Self::UpdateStmt(stmt) => {
                let mut node = Node::UpdateStmt(stmt);
                tf.trans(&mut node);

                let new_node = node.into_update_stmt().unwrap().visit(tf);
                Self::UpdateStmt(Box::new(new_node))
            }

            Self::DeleteStmt(stmt) => {
                let mut node = Node::DeleteStmt(stmt);
                tf.trans(&mut node);

                let new_node = node.into_delete_stmt().unwrap().visit(tf);
                Self::DeleteStmt(Box::new(new_node))
            }

            Self::Set(stmt) => {
                let mut node = Node::SetOptValues(stmt);
                tf.trans(&mut node);

                let new_node = node.into_set_opt_values().unwrap().visit(tf);
                Self::Set(Box::new(new_node))
            }

            x => x.clone(),
        }
    }
}

#[cfg(test)]
mod test {
    use lrpar::Span;

    use crate::ast::{api::*, base::*};

    #[test]
    fn test_visit() {
        #[derive(Debug, Clone)]
        struct S {
            a: String,
        }

        impl Transformer for S {
            fn trans(&mut self, node: &mut Node<'_>) -> bool {
                match node {
                    Node::Value(Value::Text { span, value }) => {
                        *span = Span::new(1, 1);
                        *value = "transd".to_string();
                    }

                    Node::Value(Value::Num { span: _, value, signed: _ }) => {
                        *value = "2".to_string();
                    }

                    _ => {}
                };

                self.a = "11111".to_string();

                false
            }
        }

        use crate::parser::Parser;
        let input = "SELECT 1+1";
        let p = Parser::new();
        let mut res = p.parse(input).unwrap();
        //let v = Value::Text{ span: Span::new(0, 0), value: "test"};

        let mut s = S { a: "a".to_string() };
        let new_v = res[0].visit(&mut s);
        println!("new value {:?}", new_v.clone());
        assert_eq!(s.a, "11111")
        //println!("new s value {:?}", s);
    }
}<|MERGE_RESOLUTION|>--- conflicted
+++ resolved
@@ -70,11 +70,8 @@
     CreateIndexStmt(CreateIndexStmt),
     CreateTableStmt(CreateTableStmt),
     CreateResourceGroupStmt(CreateResourceGroupStmt),
-<<<<<<< HEAD
+    CreateRoleStmt(CreateRoleStmt),
     CreateSRSStmt(CreateSRSStmt),
-=======
-    CreateRoleStmt(CreateRoleStmt),
->>>>>>> 0c52afdb
     None,
 }
 
