--- conflicted
+++ resolved
@@ -129,11 +129,8 @@
             "select * from test.1test limit 1",
             "SHOW COLUMNS FROM t_order;",
             "SHOW CREATE TABLE t_order;",
-<<<<<<< HEAD
+            "SHOW EXTENDED INDEX FROM t_order FROM db_order where column_name = 'order_id';",
             "SHOW GLOBAL VARIABLES LIKE '%size%';",
-=======
-            "SHOW EXTENDED INDEX FROM t_order FROM db_order where column_name = 'order_id';",
->>>>>>> cde81ce8
         ];
 
         let p = Parser::new();
