--- conflicted
+++ resolved
@@ -150,16 +150,13 @@
             "SHOW REPLICAS;",
             "SHOW PROCESSLIST;",
             "SHOW FULL PROCESSLIST;",
-<<<<<<< HEAD
+            "SHOW SLAVE STATUS;",
+            "SHOW REPLICA STATUS FOR CHANNEL 'channel_name';",
             "SHOW GRANTS;",
             "SHOW GRANTS FOR 'root';",
             "SHOW GRANTS FOR 'u1'@'localhost';",
             "SHOW GRANTS FOR 'u1'@'localhost' USING 'r1';",
             "SHOW GRANTS FOR 'u1'@'localhost' USING 'r1', 'r2';",
-=======
-            "SHOW SLAVE STATUS;",
-            "SHOW REPLICA STATUS FOR CHANNEL 'channel_name';",
->>>>>>> bcd27506
         ];
 
         let p = Parser::new();
