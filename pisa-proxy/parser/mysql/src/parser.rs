// Copyright 2022 SphereEx Authors
//
// Licensed under the Apache License, Version 2.0 (the "License");
// you may not use this file except in compliance with the License.
// You may obtain a copy of the License at
//
//     http://www.apache.org/licenses/LICENSE-2.0
//
// Unless required by applicable law or agreed to in writing, software
// distributed under the License is distributed on an "AS IS" BASIS,
// WITHOUT WARRANTIES OR CONDITIONS OF ANY KIND, either express or implied.
// See the License for the specific language governing permissions and
// limitations under the License.

use std::{error::Error, fmt};

use cfgrammar::yacc::YaccGrammar;
use lrpar::lrpar_mod;
use lrtable::StateTable;

use crate::{ast::*, lex::Scanner};

/// `ParseError` struct
#[derive(Debug, Clone)]
pub struct ParseError {
    details: String,
}

impl ParseError {
    fn new(msg: String) -> ParseError {
        ParseError { details: msg }
    }
}

impl fmt::Display for ParseError {
    fn fmt(&self, f: &mut fmt::Formatter) -> fmt::Result {
        write!(f, "{}", self.details)
    }
}

impl Error for ParseError {
    fn description(&self) -> &str {
        &self.details
    }
}

// Load `grmmary.y.rs`, real parsing logic
lrpar_mod!("grammar.y");

pub struct Parser {
    // Load `grammar`
    pub grm: YaccGrammar<u32>,
    // Load `stabtetable` action
    pub stable: StateTable<u32>,
}

impl Default for Parser {
    fn default() -> Self {
        Self::new()
    }
}

impl Parser {
    pub fn new() -> Self {
        // Generate `grammar` and `statetable`, this is a hack method for native `grmtools parse`
        let (grm, stable) = ::lrpar::ctbuilder::_reconstitute::<u32>(
            grammar_y::__GRM_DATA,
            grammar_y::__STABLE_DATA,
        );

        Parser { grm, stable }
    }

    // Parse input
    pub fn parse<'input>(
        &'input self,
        input: &'input str,
    ) -> Result<Vec<SqlStmt>, Vec<ParseError>> {
        let (res, errs) = grammar_y::parse(input, &self.grm, &self.stable);
        if !errs.is_empty() {
            Err(errs)
        } else {
            Ok(res.unwrap())
        }
    }
}

#[cfg(test)]
mod test {
    use crate::parser::Parser;
    #[test]
    fn test_dml_stmt() {
        let inputs = vec![
            "select mod(a+b, 4)+1",
            "select mod( year(a) - abs(weekday(a) + dayofweek(a)), 4) + 1",
            "select * from (with cte as (select * from t) select 1 union select * from t) qn",
            "select * from t where 1 > (with cte as (select * from t) select * from cte)",
            r#"select '\xc6\\' from `\xab`;"#,
            "select '啊';",
            r#"select '\xa5\\'"#,
            r#"select '''\xa5\\'"#,
            r#"select ```\xa5\\`"#,
            "select 'e\\'",
            "select * from t where id = ?",
            "update test set id = ?",
            "update test set a = 1, b = ?",
            "delete from test where a = 1",
            "PREPARE stmt1 FROM 'SELECT SQRT(POW(?,2) + POW(?,2)) AS hypotenuse'",
            "PREPARE stmt2 FROM @s",
            "DEALLOCATE PREPARE stmt2",
            "EXECUTE stmt2",
            "BEGIN WORK",
            "set AUTOCOMMIT=1",
            "SELECT w, SUM(w) OVER (ROWS BETWEEN CURRENT ROW AND UNBOUNDED FOLLOWING) FROM t;",
            "SHOW DATABASES LIKE 'ds%'",
            "SHOW FULL tables FROM test like 't_%'",
            "START TRANSACTION",
            "COMMIT",
            "ROLLBACK",
            "set names utf8mb4",
            "SET character_set_connection = gbk;",
            "SET character_set_results = gbk;",
            "SET character_set_client = \"gbk\";",
            "SET @@GLOBAL.character_set_client = gbk;",
            "SET @@SESSION.character_set_client = gbk;",
            "SELECT * from mysql.select;",
            "create database if not exists db CHARACTER SET = utf8;",
            "select * from test.test limit 1",
            "select * from test.1test limit 1",
            "SHOW COLUMNS FROM t_order;",
            "SHOW CREATE TABLE t_order;",
            "SHOW EXTENDED INDEX FROM t_order FROM db_order where column_name = 'order_id';",
            "SHOW VARIABLES LIKE '%size%';",
            "SHOW GLOBAL VARIABLES LIKE '%size%';",
            "SHOW SESSION VARIABLES LIKE '%size%';",
<<<<<<< HEAD
            "SHOW MASTER STATUS;",
=======
            "SHOW CREATE VIEW view_name;",
>>>>>>> e1f5525c
        ];

        let p = Parser::new();
        for input in inputs {
            let res = p.parse(input);
            assert!(res.is_ok());
            match res {
                Err(e) => {
                    println!("sql={:?} {:?}", input, e)
                }
                Ok(_stmt) => {
                    //println!("{:#?}", _stmt)
                }
            }
        }
    }
}<|MERGE_RESOLUTION|>--- conflicted
+++ resolved
@@ -133,11 +133,8 @@
             "SHOW VARIABLES LIKE '%size%';",
             "SHOW GLOBAL VARIABLES LIKE '%size%';",
             "SHOW SESSION VARIABLES LIKE '%size%';",
-<<<<<<< HEAD
+            "SHOW CREATE VIEW view_name;",
             "SHOW MASTER STATUS;",
-=======
-            "SHOW CREATE VIEW view_name;",
->>>>>>> e1f5525c
         ];
 
         let p = Parser::new();
